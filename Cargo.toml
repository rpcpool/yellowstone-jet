[package]
name = "yellowstone-jet"
<<<<<<< HEAD
version = "10.7.0"
=======
version = "11.0.0"
>>>>>>> 0387fa17
authors = ["Triton One"]
edition = "2021"
description = "Yellowstone Jet"
license = "Apache-2.0"
resolver = "2"
publish = false

[dependencies]
anyhow = "1.0.69"
async-trait = "0.1.83"
base64 = "0.22.0"
bincode = "1.3.3"
bs58 = "0.5.1"
borsh = "1.5.1"
bytes = "1.10.0"
clap = { version = "4.5.2", features = ["cargo", "derive", "env"] }
derivative = "2.2.0"
etcd-client = "0.14.0"
futures = "0.3.30"
hostname = "0.4.0"
humantime-serde = "1.1.1"
hyper = "1.5.0"
jsonrpsee = { version = "0.24.7", features = [
    "http-client",
    "macros",
    "server",
] }
lazy_static = "1.4.0"
lru = "0.12.3"
maplit = "1.0.2"
pin-project = "1.1.5"
prometheus = "0.13.3"
prost = "0.13.3"
prost-types = "0.13.3"
quinn = "0.11.6"
quinn-proto = "0.11.6"
rand = "0.8.5"
rustls = { version = "0.23.15", default-features = false }
semver = "1.0.22"
serde = "1.0.215"
serde_json = "1.0.116"
serde_yaml = "0.9.25"
solana-client = "~2.1.11"
solana-connection-cache = "~2.1.11"
solana-net-utils = "~2.1.11"
solana-program = "~2.1.11"
solana-quic-client = "~2.1.11"
solana-rpc-client-api = "~2.1.11"
solana-sdk = "~2.1.11"
solana-streamer = "~2.1.11"
solana-tpu-client = "~2.1.11"
solana-transaction-status = "~2.1.11"
solana-version = "~2.1.11"
solana-yellowstone-blocklist = { git = "https://github.com/rpcpool/solana-yellowstone-blocklist.git", tag="1.0.0"}
thiserror = "1.0.58"
tokio = { version = "1.36.0", features = ["rt-multi-thread", "macros"] }
tokio-stream = "0.1.15"
tonic = { version = "0.12.3", features = ["tls-native-roots"] }
tonic-health = "0.12.3"
tower = "0.4.13"
tracing = "0.1.40"
tracing-subscriber = { version = "0.3.1", features = [
    "ansi",
    "env-filter",
    "json",
] }
uuid = { version = "1.11.0", features = ["v4", "serde"] }
yellowstone-grpc-client = "4.1.1"
yellowstone-grpc-proto = "4.1.1"

[build-dependencies]
anyhow = "1.0.69"
cargo-lock = "10.0.1"
git-version = "0.3.9"
protobuf-src = "1.1.0"
tonic-build = "0.12.3"
vergen = { version = "9.0.1", features = ["build", "rustc"] }

[lints.clippy]
clone_on_ref_ptr = "deny"
missing_const_for_fn = "deny"
trivially_copy_pass_by_ref = "deny"

[profile.release]
codegen-units = 1
lto = true

[patch.crates-io]
solana-account-decoder = { git = "https://github.com/rpcpool/solana-public.git", tag = "v2.1.11-triton-public" }
solana-program = { git = "https://github.com/rpcpool/solana-public.git", tag = "v2.1.11-triton-public" }
solana-rpc-client = { git = "https://github.com/rpcpool/solana-public.git", tag = "v2.1.11-triton-public" }
solana-rpc-client-api = { git = "https://github.com/rpcpool/solana-public.git", tag = "v2.1.11-triton-public" }
solana-sdk = { git = "https://github.com/rpcpool/solana-public.git", tag = "v2.1.11-triton-public" }
solana-transaction-status = { git = "https://github.com/rpcpool/solana-public.git", tag = "v2.1.11-triton-public" }
solana-derivation-path = { git = "https://github.com/rpcpool/solana-public.git", tag = "v2.1.11-triton-public" }
solana-feature-set = { git = "https://github.com/rpcpool/solana-public.git", tag = "v2.1.11-triton-public" }

# https://github.com/anza-xyz/agave/blob/v2.0.4/Cargo.toml#L502-L533
# [patch.crates-io.curve25519-dalek]
# git = "https://github.com/anza-xyz/curve25519-dalek.git"
# rev = "b500cdc2a920cd5bff9e2dd974d7b97349d61464"<|MERGE_RESOLUTION|>--- conflicted
+++ resolved
@@ -1,10 +1,6 @@
 [package]
 name = "yellowstone-jet"
-<<<<<<< HEAD
-version = "10.7.0"
-=======
 version = "11.0.0"
->>>>>>> 0387fa17
 authors = ["Triton One"]
 edition = "2021"
 description = "Yellowstone Jet"
@@ -58,7 +54,7 @@
 solana-tpu-client = "~2.1.11"
 solana-transaction-status = "~2.1.11"
 solana-version = "~2.1.11"
-solana-yellowstone-blocklist = { git = "https://github.com/rpcpool/solana-yellowstone-blocklist.git", tag="1.0.0"}
+solana-yellowstone-blocklist = { git = "https://github.com/rpcpool/solana-yellowstone-blocklist.git", tag = "1.0.0" }
 thiserror = "1.0.58"
 tokio = { version = "1.36.0", features = ["rt-multi-thread", "macros"] }
 tokio-stream = "0.1.15"
