use {
    crate::version::VERSION as VERSION_INFO,
    prometheus::{IntCounterVec, Opts, Registry, TextEncoder},
    std::sync::Once,
    tracing::error,
};

lazy_static::lazy_static! {
    pub static ref REGISTRY: Registry = Registry::new();

    static ref VERSION: IntCounterVec = IntCounterVec::new(
        Opts::new("version", "Plugin version info"),
        &["buildts", "git", "package", "proto", "rustc", "solana", "version"]
    ).unwrap();
}

macro_rules! register {
    ($collector:ident) => {
        REGISTRY
            .register(Box::new($collector.clone()))
            .expect("collector can't be registered")
    };
}

fn init2() {
    static REGISTER: Once = Once::new();
    REGISTER.call_once(|| {
        register!(VERSION);
        VERSION
            .with_label_values(&[
                VERSION_INFO.buildts,
                VERSION_INFO.git,
                VERSION_INFO.package,
                VERSION_INFO.proto,
                VERSION_INFO.rustc,
                VERSION_INFO.solana,
                VERSION_INFO.version,
            ])
            .inc();
    });
}

pub fn inject_job_label(metrics: &str, job: &str, instance: &str) -> String {
    metrics
        .lines()
        .map(|line| {
            if line.starts_with("#") {
                line.to_string()
            } else if let Some(pos) = line.find('{') {
                let (metric_name, rest) = line.split_at(pos + 1);
                format!(
                    r#"{}job="{}", instance="{}", {rest}"#,
                    metric_name, job, instance
                )
            } else if let Some(pos) = line.find(' ') {
                let (metric_name, value) = line.split_at(pos);
                format!(r#"{metric_name}{{job="{job}", instance="{instance}"}}{value}"#)
            } else {
                line.to_string()
            }
        })
        .collect::<Vec<_>>()
        .join("\n")
}

pub fn collect_to_text() -> String {
    TextEncoder::new()
        .encode_to_string(&REGISTRY.gather())
        .unwrap_or_else(|error| {
            error!("could not encode custom metrics: {}", error);
            String::new()
        })
}

pub mod jet {
    use {
        super::{REGISTRY, init2},
        crate::util::{CommitmentLevel, SlotStatus},
        prometheus::{
            Histogram, HistogramOpts, HistogramVec, IntCounter, IntCounterVec, IntGauge,
            IntGaugeVec, Opts,
        },
        solana_clock::Slot,
        solana_pubkey::Pubkey,
        std::{
            net::SocketAddr,
            sync::{Mutex, Once},
            time::Duration,
        },
    };

    lazy_static::lazy_static! {
        static ref GRPC_SLOT_RECEIVED: IntGaugeVec = IntGaugeVec::new(
            Opts::new("grpc_slot_received", "Grpc slot by commitment"),
            &["commitment"]
        ).unwrap();

        static ref BLOCKHASH_QUEUE_SIZE: IntGauge = IntGauge::new("blockhash_queue_size", "Total number of blocks in cache").unwrap();
        static ref BLOCKHASH_QUEUE_LATEST: IntGaugeVec = IntGaugeVec::new(
            Opts::new("blockhash_queue_slot", "Block cache slot by commitment"),
            &["commitment"]
        ).unwrap();

        static ref CLUSTER_NODES_TOTAL: IntGauge = IntGauge::new("cluster_nodes_total", "Total number of cluster nodes from gossip").unwrap();
        static ref CLUSTER_LEADERS_SCHEDULE_SIZE: IntGauge = IntGauge::new("cluster_leaders_schedule_size", "Total number of leaders in local schedule").unwrap();
        static ref CLUSTER_IDENTITY_STAKE: IntGaugeVec = IntGaugeVec::new(
            Opts::new("cluster_identity_stake", "Jet identity stake information"),
            &["kind"]
        ).unwrap();

        static ref ROOTED_TRANSACTIONS_POOL_SIZE: IntGauge = IntGauge::new("rooted_transactions_pool_size", "Total number of transactions in landed pool").unwrap();

        static ref STS_POOL_SIZE: IntGauge = IntGauge::new("sts_pool_size", "Number of transactions in the pool").unwrap();
        static ref STS_INFLIGHT_SIZE: IntGauge = IntGauge::new("sts_inflight_size", "Number of transactions sending right now").unwrap();
        static ref STS_RECEIVED_TOTAL: IntCounter = IntCounter::new("sts_received_total", "Total number of received transactions").unwrap();
        static ref STS_LANDED_TOTAL: IntCounter = IntCounter::new("sts_landed_total", "Total number of landed transactions").unwrap();
        // TODO we should rename this in another version of jet.
        static ref STS_TPU_DENIED_TOTAL: IntCounter = IntCounter::new("sts_tpu_denied_total", "Total number of denied TPUs by Shield policy").unwrap();

        static ref QUIC_IDENTITY: IntGaugeVec = IntGaugeVec::new(Opts::new("quic_identity", "Current QUIC identity"), &["identity"]).unwrap();
        static ref QUIC_IDENTITY_EXPECTED: IntGaugeVec = IntGaugeVec::new(Opts::new("quic_identity_expected", "Expected QUIC identity"), &["identity"]).unwrap();
        static ref QUIC_SEND_ATTEMPTS: IntCounterVec = IntCounterVec::new(
            Opts::new("quic_send_attempts", "Status of sending transactions with QUIC"),
            &["leader", "address", "status"]
        ).unwrap();

        static ref QUIC_IDENTITY_VALUE: Mutex<Option<Pubkey>> = Mutex::new(None);
        static ref QUIC_IDENTITY_EXPECTED_VALUE: Mutex<Option<Pubkey>> = Mutex::new(None);



        static ref GATEWAY_CONNECTED: IntGaugeVec = IntGaugeVec::new(
            Opts::new("gateway_connected", "Connected gateway endpoint"),
            &["endpoint"]
        ).unwrap();

        static ref FORWADED_TRANSACTION_LATENCY: HistogramVec = HistogramVec::new(
             HistogramOpts::new("forward_latency", "Latency of transactions forwarded from jet-gateway to a jet instance")
            .buckets(vec![
                  0.01, 0.05, 0.1, 0.25, 0.5, 0.75, 1.0, 2.0, 3.0, 4.0, 5.0,
                  7.5, 10.0, 12.5, 15.0, 17.5, 20.0, 25.0, 30.0, 35.0, 40.0,
                  45.0, 50.0, 60.0, 70.0, 80.0, 90.0, 100.0
            ]),
            &[]
        ).unwrap();

        static ref SHIELD_POLICIES_NOT_FOUND_TOTAL: IntCounter =
            IntCounter::new("shield_policies_not_found_total", "Number of shield policies not found").unwrap();

        static ref TRANSACTION_DECODE_ERRORS: IntCounterVec = IntCounterVec::new(
            Opts::new("transaction_decode_errors_total", "Number of transaction decoding errors (base58/base64)"),
            &["error_type"]
        ).unwrap();

        static ref TRANSACTION_DESERIALIZE_ERRORS: IntCounterVec = IntCounterVec::new(
            Opts::new("transaction_deserialize_errors_total", "Number of transaction deserialization errors (bincode)"),
            &["error_type"]
        ).unwrap();

        static ref SEND_TRANSACTION_ERROR: IntCounter = IntCounter::new("send_transaction_error", "Number of errors when sending transaction").unwrap();
        static ref SEND_TRANSACTION_SUCCESS: IntCounter = IntCounter::new("send_transaction_success", "Number of successful transactions sent").unwrap();
        static ref SEND_TRANSACTION_ATTEMPT: IntCounterVec = IntCounterVec::new(
            Opts::new("send_transaction_attempt", "Number of attempts to send transaction"),
            &["leader"]
        ).unwrap();

        static ref SEND_TRANSACTION_E2E_LATENCY: HistogramVec = HistogramVec::new(
            HistogramOpts::new("send_transaction_e2e_latency", "End-to-end transmission latency of sending transaction to a leader and waiting for acks")
                // 0ms to 2 seconds, above that it means the remote connection is really bad and will probably crash soon.
                .buckets(vec![
                    0.0, 10.0, 15.0, 25.0, 35.0, 50.0, 75.0, 100.0,
                    150.0, 200.0, 250.0, 300.0, 350.0, 400.0, 450.0, 500.0,
                    600.0, 700.0, 800.0, 900.0, 1000.0, 1500.0, 2000.0
                ]),
            &["leader"]
        ).unwrap();

        static ref LEADER_RTT: HistogramVec = HistogramVec::new(
            HistogramOpts::new("leader_rtt", "Leader Rounrd-trip-time")
                // 0ms to 50ms, above that it means the remote connection is really bad and will probably crash soon.
                .buckets(vec![
                    0.0, 1.0, 2.0, 3.0, 4.0, 5.0, 6.0, 7.0, 8.0, 10.0,
                    15.0, 20.0, 25.0, 30.0, 35.0, 40.0, 45.0, 50.0,
                ]),
            &["leader"]
        ).unwrap();

        static ref LEADER_MTU: IntGaugeVec = IntGaugeVec::new(
            Opts::new("leader_mtu", "Leader current MTU"),
            &["leader"]
        ).unwrap();


        static ref QUIC_GW_CONNECTING_GAUGE: IntGauge = IntGauge::new(
            "quic_gw_connecting", "Number of ongoing connections to remote peer validators"
        ).unwrap();

        static ref QUIC_GW_CONNECTION_SUCCESS_CNT: IntCounter = IntCounter::new(
            "quic_gw_connection_success", "Number of successful connections to remote peer validators"
        ).unwrap();

        static ref QUIC_GW_CONNECTION_FAILURE_CNT: IntCounter = IntCounter::new(
            "quic_gw_connection_failure", "Number of failed connections to remote peer validators"
        ).unwrap();

        static ref QUIC_GW_ACTIVE_CONNECTION_GAUGE: IntGauge = IntGauge::new(
            "quic_gw_active_connection", "Number of active connections to remote peer validators"
        ).unwrap();

        static ref QUIC_GW_TOTAL_CONNECTION_EVICTIONS_CNT: IntCounter = IntCounter::new(
            "quic_gw_total_connection_evictions", "Total number of evicted connections to remote peer validators since the start of the service"
        ).unwrap();

        static ref QUIC_GW_CONNECTION_CLOSE_CNT: IntCounter = IntCounter::new(
            "quic_gw_connection_close", "Number of closed connections to remote peer validators"
        ).unwrap();

        static ref QUIC_GW_ONGOING_EVICTIONS_GAUGE: IntGauge = IntGauge::new(
            "quic_gw_ongoing_evictions", "Number of ongoing evictions of connections to remote peer validators"
        ).unwrap();

        static ref QUIC_GW_TX_CONNECTION_CACHE_HIT_CNT: IntCounter = IntCounter::new(
            "quic_gw_tx_connection_cache_hit", "Number of hits transaction got forward to an existing connection to remote peer validators"
        ).unwrap();

        static ref QUIC_GW_TX_CONNECTION_CACHE_MISS_CNT: IntCounter = IntCounter::new(
            "quic_gw_tx_connection_cache_miss", "Number of misses transaction got forward to a new connection to remote peer validators"
        ).unwrap();

        static ref QUIC_GW_TX_BLOCKED_BY_CONNECTING_GAUGE: IntGauge = IntGauge::new(
            "quic_gw_tx_blocked_by_connecting", "Number of transactions waiting for remote peer connection to be established"
        ).unwrap();

        static ref QUIC_GW_CONNECTION_TIME_HIST: Histogram = Histogram::with_opts(
            HistogramOpts::new(
                "quic_gw_connection_time_ms",
                "Time taken to establish a connection to remote peer validators in milliseconds"
            )
            .buckets(vec![1.0, 2.0, 3.0, 5.0, 8.0, 13.0, 21.0, 34.0, 55.0, 89.0, 144.0, 233.0, 377.0, 610.0, 987.0, 1597.0, 2584.0, f64::INFINITY])
        ).unwrap();

        static ref QUIC_GW_REMOTE_PEER_ADDR_CHANGES_DETECTED: IntCounter = IntCounter::new(
            "quic_gw_remote_peer_addr_changes_detected",
            "Number of detected changes in remote peer address"
        ).unwrap();

        static ref QUIC_GW_LEADER_PREDICTION_HIT: IntCounter = IntCounter::new(
            "quic_gw_leader_prediction_hit",
            "Number of times the leader prediction was successfully used to proactively connect to a remote peer"
        ).unwrap();

        static ref QUIC_GW_LEADER_PREDICTION_MISS: IntCounter = IntCounter::new(
            "quic_gw_leader_prediction_miss",
            "Number of times the leader prediction was uselessly used to proactively connect to a remote peer"
        ).unwrap();

<<<<<<< HEAD
        // Lewis Metrics
       static ref LEWIS_EVENTS_DROPPED: IntCounter = IntCounter::new(
            "lewis_events_dropped_total",
            "Total number of events dropped due to channel closure"
        ).unwrap();

        static ref LEWIS_EVENTS_SENT: IntCounter = IntCounter::new(
            "lewis_events_sent_total",
            "Total number of events sent to Lewis gRPC stream"
        ).unwrap();
=======
        static ref QUIC_GW_DROP_TX_CNT: IntCounterVec = IntCounterVec::new(
            Opts::new(
                "quic_gw_drop_tx_cnt",
                "Number of transactions dropped due to worker queue being full"
            ),
            &["leader"]
        ).unwrap();

        ///
        /// Number of transactions processed by the worker
        /// status is either success/error.
        ///
        /// Unlike `quic_send_attempts`, it removes duplicate attempt for the same transaction and summarizes them.
        static ref QUIC_GW_WORKER_TX_PROCESS_CNT: IntCounterVec = IntCounterVec::new(
            Opts::new(
                "quic_gw_worker_tx_process_cnt",
                "Number of transactions processed by the worker"
            ),
            &["remote_peer", "status"]
        ).unwrap();


        static ref QUIC_GW_TX_RELAYED_TO_WORKER_CNT: IntCounterVec = IntCounterVec::new(
            Opts::new(
                "quic_gw_tx_relayed_to_worker_cnt",
                "Number of transactions successfully relayed to installed transaction worker"
            ),
            &["remote_peer"]
        ).unwrap();

    }

    pub fn incr_quic_gw_tx_relayed_to_worker(remote_peer: Pubkey) {
        QUIC_GW_TX_RELAYED_TO_WORKER_CNT
            .with_label_values(&[&remote_peer.to_string()])
            .inc();
    }

    pub fn incr_quic_gw_worker_tx_process_cnt(remote_peer: Pubkey, status: &str) {
        QUIC_GW_WORKER_TX_PROCESS_CNT
            .with_label_values(&[&remote_peer.to_string(), status])
            .inc_by(1);
    }

    pub fn incr_quic_gw_drop_tx_cnt(leader: Pubkey, count: u64) {
        QUIC_GW_DROP_TX_CNT
            .with_label_values(&[&leader.to_string()])
            .inc_by(count);
>>>>>>> 31117026
    }

    pub fn incr_quic_gw_leader_prediction_hit() {
        QUIC_GW_LEADER_PREDICTION_HIT.inc();
    }

    pub fn incr_quic_gw_leader_prediction_miss() {
        QUIC_GW_LEADER_PREDICTION_MISS.inc();
    }

    pub fn incr_quic_gw_remote_peer_addr_changes_detected() {
        QUIC_GW_REMOTE_PEER_ADDR_CHANGES_DETECTED.inc();
    }

    pub fn observe_quic_gw_connection_time(duration: Duration) {
        QUIC_GW_CONNECTION_TIME_HIST.observe(duration.as_millis() as f64);
    }

    pub fn set_quic_gw_tx_blocked_by_connecting_cnt(blocked: usize) {
        QUIC_GW_TX_BLOCKED_BY_CONNECTING_GAUGE.set(blocked as i64);
    }
    pub fn set_quic_gw_connecting_cnt(connecting: usize) {
        QUIC_GW_CONNECTING_GAUGE.set(connecting as i64);
    }
    pub fn set_quic_gw_ongoing_evictions_cnt(ongoing: usize) {
        QUIC_GW_ONGOING_EVICTIONS_GAUGE.set(ongoing as i64);
    }
    pub fn set_quic_gw_active_connection_cnt(active: usize) {
        QUIC_GW_ACTIVE_CONNECTION_GAUGE.set(active as i64);
    }
    pub fn incr_quic_gw_connection_failure_cnt() {
        QUIC_GW_CONNECTION_FAILURE_CNT.inc();
    }
    pub fn incr_quic_gw_connection_success_cnt() {
        QUIC_GW_CONNECTION_SUCCESS_CNT.inc();
    }
    pub fn incr_quic_gw_total_connection_evictions_cnt(amount: usize) {
        QUIC_GW_TOTAL_CONNECTION_EVICTIONS_CNT.inc_by(amount as u64);
    }
    pub fn incr_quic_gw_connection_close_cnt() {
        QUIC_GW_CONNECTION_CLOSE_CNT.inc();
    }
    pub fn incr_quic_gw_tx_connection_cache_hit_cnt() {
        QUIC_GW_TX_CONNECTION_CACHE_HIT_CNT.inc();
    }
    pub fn incr_quic_gw_tx_connection_cache_miss_cnt() {
        QUIC_GW_TX_CONNECTION_CACHE_MISS_CNT.inc();
    }

    pub fn observe_leader_rtt(leader: Pubkey, rtt: Duration) {
        LEADER_RTT
            .with_label_values(&[&leader.to_string()])
            .observe(rtt.as_millis() as f64);
    }

    pub fn observe_send_transaction_e2e_latency(leader: Pubkey, duration: Duration) {
        SEND_TRANSACTION_E2E_LATENCY
            .with_label_values(&[&leader.to_string()])
            .observe(duration.as_millis() as f64);
    }

    pub fn set_leader_mtu(leader: Pubkey, mtu: u16) {
        LEADER_MTU
            .with_label_values(&[&leader.to_string()])
            .set(mtu as i64);
    }

    pub fn init() {
        init2();

        static REGISTER: Once = Once::new();
        REGISTER.call_once(|| {
            register!(BLOCKHASH_QUEUE_LATEST);
            register!(BLOCKHASH_QUEUE_SIZE);
            register!(CLUSTER_IDENTITY_STAKE);
            register!(CLUSTER_LEADERS_SCHEDULE_SIZE);
            register!(CLUSTER_NODES_TOTAL);
            register!(FORWADED_TRANSACTION_LATENCY);
            register!(GATEWAY_CONNECTED);
            register!(GRPC_SLOT_RECEIVED);
            register!(LEADER_MTU);
            register!(LEADER_RTT);

            register!(QUIC_IDENTITY);
            register!(QUIC_IDENTITY_EXPECTED);
            register!(QUIC_SEND_ATTEMPTS);
            register!(ROOTED_TRANSACTIONS_POOL_SIZE);
            register!(SEND_TRANSACTION_ATTEMPT);
            register!(SEND_TRANSACTION_E2E_LATENCY);
            register!(SEND_TRANSACTION_ERROR);
            register!(SEND_TRANSACTION_SUCCESS);
            register!(SHIELD_POLICIES_NOT_FOUND_TOTAL);
            register!(STS_INFLIGHT_SIZE);
            register!(STS_LANDED_TOTAL);
            register!(STS_POOL_SIZE);
            register!(STS_RECEIVED_TOTAL);
            register!(STS_TPU_DENIED_TOTAL);
            register!(TRANSACTION_DECODE_ERRORS);
            register!(TRANSACTION_DESERIALIZE_ERRORS);

            register!(QUIC_GW_CONNECTING_GAUGE);
            register!(QUIC_GW_CONNECTION_SUCCESS_CNT);
            register!(QUIC_GW_CONNECTION_FAILURE_CNT);
            register!(QUIC_GW_ACTIVE_CONNECTION_GAUGE);
            register!(QUIC_GW_TOTAL_CONNECTION_EVICTIONS_CNT);
            register!(QUIC_GW_CONNECTION_CLOSE_CNT);
            register!(QUIC_GW_ONGOING_EVICTIONS_GAUGE);
            register!(QUIC_GW_TX_CONNECTION_CACHE_HIT_CNT);
            register!(QUIC_GW_TX_CONNECTION_CACHE_MISS_CNT);
            register!(QUIC_GW_TX_BLOCKED_BY_CONNECTING_GAUGE);
            register!(QUIC_GW_CONNECTION_TIME_HIST);
            register!(QUIC_GW_REMOTE_PEER_ADDR_CHANGES_DETECTED);
            register!(QUIC_GW_LEADER_PREDICTION_HIT);
            register!(QUIC_GW_LEADER_PREDICTION_MISS);
<<<<<<< HEAD

            // Lewis Metrics
            register!(LEWIS_EVENTS_DROPPED);
            register!(LEWIS_EVENTS_SENT);
=======
            register!(QUIC_GW_DROP_TX_CNT);
            register!(QUIC_GW_WORKER_TX_PROCESS_CNT);
            register!(QUIC_GW_TX_RELAYED_TO_WORKER_CNT);
>>>>>>> 31117026
        });
    }

    pub fn incr_send_tx_attempt(leader: Pubkey) {
        SEND_TRANSACTION_ATTEMPT
            .with_label_values(&[&leader.to_string()])
            .inc();
    }

    pub fn increment_send_transaction_error() {
        SEND_TRANSACTION_ERROR.inc();
    }

    pub fn increment_send_transaction_success() {
        SEND_TRANSACTION_SUCCESS.inc();
    }

    pub fn observe_forwarded_txn_latency(duration: f64) {
        FORWADED_TRANSACTION_LATENCY
            .with_label_values(&[])
            .observe(duration);
    }

    pub fn increment_transaction_decode_error(error_type: &str) {
        TRANSACTION_DECODE_ERRORS
            .with_label_values(&[error_type])
            .inc();
    }

    pub fn increment_transaction_deserialize_error(error_type: &str) {
        TRANSACTION_DESERIALIZE_ERRORS
            .with_label_values(&[error_type])
            .inc();
    }

    pub fn get_health_status() -> anyhow::Result<()> {
        if let Some(expected) = *QUIC_IDENTITY_EXPECTED_VALUE.lock().unwrap() {
            if let Some(current) = *QUIC_IDENTITY_VALUE.lock().unwrap() {
                anyhow::ensure!(expected == current, "identity mismatch");
            }
        }

        anyhow::ensure!(
            GRPC_SLOT_RECEIVED
                .with_label_values(&[CommitmentLevel::Processed.as_str()])
                .get()
                > 0,
            "gRPC is not initialized",
        );

        // anyhow::ensure!(
        //     BLOCKHASH_QUEUE_SIZE.get() >= solana_sdk::clock::MAX_PROCESSING_AGE as i64,
        //     "not enough blocks in the cache"
        // );

        anyhow::ensure!(
            CLUSTER_NODES_TOTAL.get() > 0,
            "no information about cluster nodes"
        );
        anyhow::ensure!(
            CLUSTER_LEADERS_SCHEDULE_SIZE.get() > 0,
            "no information about leaders"
        );

        anyhow::ensure!(
            ROOTED_TRANSACTIONS_POOL_SIZE.get() > 0,
            "no transactions in the landing pool"
        );

        Ok(())
    }

    pub fn blockhash_queue_set_size(size: usize) {
        BLOCKHASH_QUEUE_SIZE.set(size as i64)
    }

    pub fn blockhash_queue_set_slot(commitment: CommitmentLevel, slot: Slot) {
        BLOCKHASH_QUEUE_LATEST
            .with_label_values(&[commitment.as_str()])
            .set(slot as i64)
    }

    pub fn grpc_slot_set(slot_status: SlotStatus, slot: Slot) {
        GRPC_SLOT_RECEIVED
            .with_label_values(&[slot_status.as_str()])
            .set(slot as i64);
    }

    pub fn cluster_nodes_set_size(size: usize) {
        CLUSTER_NODES_TOTAL.set(size as i64);
    }

    pub fn cluster_leaders_schedule_set_size(size: usize) {
        CLUSTER_LEADERS_SCHEDULE_SIZE.set(size as i64);
    }

    #[derive(Debug, Clone, Copy, PartialEq, Eq)]
    pub enum ClusterIdentityStakeKind {
        Total,
        Jet,
        MaxPermitPer100ms,
        MaxStreams,
    }

    impl ClusterIdentityStakeKind {
        const fn as_str(self) -> &'static str {
            match self {
                Self::Total => "total",
                Self::Jet => "jet",
                Self::MaxPermitPer100ms => "max_per100ms",
                Self::MaxStreams => "max_stream",
            }
        }
    }

    pub fn cluster_identity_stake_set(kind: ClusterIdentityStakeKind, value: u64) {
        CLUSTER_IDENTITY_STAKE
            .with_label_values(&[kind.as_str()])
            .set(value.try_into().expect("failed to convert to i64"))
    }

    pub fn cluster_identity_stake_get_max_streams() -> u64 {
        CLUSTER_IDENTITY_STAKE
            .with_label_values(&[ClusterIdentityStakeKind::MaxPermitPer100ms.as_str()])
            .get()
            .try_into()
            .expect("failed to convert to u64")
    }

    pub fn rooted_transactions_pool_set_size(size: usize) {
        ROOTED_TRANSACTIONS_POOL_SIZE.set(size as i64)
    }

    pub fn sts_pool_set_size(size: usize) {
        STS_POOL_SIZE.set(size as i64)
    }

    pub fn sts_pool_get_size() -> i64 {
        STS_POOL_SIZE.get()
    }

    pub fn sts_inflight_set_size(size: usize) {
        STS_INFLIGHT_SIZE.set(size as i64)
    }

    pub fn sts_received_inc() {
        STS_RECEIVED_TOTAL.inc();
    }

    pub fn sts_landed_inc() {
        STS_LANDED_TOTAL.inc();
    }

    pub fn sts_tpu_denied_inc_by(denied: usize) {
        STS_TPU_DENIED_TOTAL.inc_by(denied as u64);
    }

    pub fn shield_policies_not_found_inc() {
        SHIELD_POLICIES_NOT_FOUND_TOTAL.inc();
    }

    pub fn quic_set_identity(identity: Pubkey) {
        QUIC_IDENTITY.reset();
        QUIC_IDENTITY
            .with_label_values(&[&identity.to_string()])
            .set(1);
        *QUIC_IDENTITY_VALUE.lock().unwrap() = Some(identity);
    }

    pub fn quic_set_identity_expected(identity: Pubkey) {
        QUIC_IDENTITY_EXPECTED.reset();
        QUIC_IDENTITY_EXPECTED
            .with_label_values(&[&identity.to_string()])
            .set(1);
        *QUIC_IDENTITY_EXPECTED_VALUE.lock().unwrap() = Some(identity);
    }

    pub fn quic_send_attempts_inc(leader: Pubkey, address: SocketAddr, status: &str) {
        QUIC_SEND_ATTEMPTS
            .with_label_values(&[&leader.to_string(), &address.to_string(), status])
            .inc();
    }

    pub fn gateway_set_connected(endpoints: &[String], endpoint: String) {
        for endpoint in endpoints {
            GATEWAY_CONNECTED
                .with_label_values(&[endpoint.as_ref()])
                .set(0);
        }
        GATEWAY_CONNECTED
            .with_label_values(&[endpoint.as_ref()])
            .set(1);
    }

    pub fn gateway_set_disconnected(endpoints: &[String]) {
        for endpoint in endpoints {
            GATEWAY_CONNECTED
                .with_label_values(&[endpoint.as_ref()])
                .set(0);
        }
    }

    // Lewis Metrics
    pub fn lewis_events_dropped_inc() {
        LEWIS_EVENTS_DROPPED.inc();
    }

    pub fn lewis_events_sent_inc() {
        LEWIS_EVENTS_SENT.inc();
    }
}<|MERGE_RESOLUTION|>--- conflicted
+++ resolved
@@ -254,7 +254,6 @@
             "Number of times the leader prediction was uselessly used to proactively connect to a remote peer"
         ).unwrap();
 
-<<<<<<< HEAD
         // Lewis Metrics
        static ref LEWIS_EVENTS_DROPPED: IntCounter = IntCounter::new(
             "lewis_events_dropped_total",
@@ -265,7 +264,7 @@
             "lewis_events_sent_total",
             "Total number of events sent to Lewis gRPC stream"
         ).unwrap();
-=======
+
         static ref QUIC_GW_DROP_TX_CNT: IntCounterVec = IntCounterVec::new(
             Opts::new(
                 "quic_gw_drop_tx_cnt",
@@ -314,7 +313,6 @@
         QUIC_GW_DROP_TX_CNT
             .with_label_values(&[&leader.to_string()])
             .inc_by(count);
->>>>>>> 31117026
     }
 
     pub fn incr_quic_gw_leader_prediction_hit() {
@@ -429,16 +427,14 @@
             register!(QUIC_GW_REMOTE_PEER_ADDR_CHANGES_DETECTED);
             register!(QUIC_GW_LEADER_PREDICTION_HIT);
             register!(QUIC_GW_LEADER_PREDICTION_MISS);
-<<<<<<< HEAD
 
             // Lewis Metrics
             register!(LEWIS_EVENTS_DROPPED);
             register!(LEWIS_EVENTS_SENT);
-=======
+
             register!(QUIC_GW_DROP_TX_CNT);
             register!(QUIC_GW_WORKER_TX_PROCESS_CNT);
             register!(QUIC_GW_TX_RELAYED_TO_WORKER_CNT);
->>>>>>> 31117026
         });
     }
 
