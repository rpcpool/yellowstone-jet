use {
    crate::{
        quic_solana::ConnectionCacheIdentity, solana::sanitize_transaction_support_check,
        transactions::SendTransactionsPool,
    },
    anyhow::Context as _,
    futures::future::{ready, BoxFuture, FutureExt, TryFutureExt},
    hyper::{Request, Response, StatusCode},
    jsonrpsee::{
        core::http_helpers::Body,
        server::{ServerBuilder, ServerHandle},
        types::error::{ErrorObject, ErrorObjectOwned, INVALID_PARAMS_CODE},
    },
    solana_client::nonblocking::rpc_client::RpcClient as SolanaRpcClient,
    solana_sdk::pubkey::Pubkey,
    std::{
        error::Error,
        fmt,
        future::Future,
        net::SocketAddr,
        sync::{Arc, Mutex as StdMutex},
        task::{Context, Poll},
        time::Instant,
    },
    tower::Service,
    tracing::{debug, info},
};

// should be more than enough for `sendTransaction` request
const MAX_REQUEST_BODY_SIZE: u32 = 32 * (1 << 10); // 32kB

pub enum RpcServerType {
    Admin {
        quic_identity_man: ConnectionCacheIdentity,
        allowed_identity: Option<Pubkey>,
    },

    SolanaLike {
        stp: SendTransactionsPool,
        rpc: String,
        proxy_sanitize_check: bool,
        proxy_preflight_check: bool,
    },
}

#[derive(Clone)]
pub struct RpcServer {
    server_handle: Arc<StdMutex<Option<ServerHandle>>>,
}

impl fmt::Debug for RpcServer {
    fn fmt(&self, f: &mut fmt::Formatter<'_>) -> fmt::Result {
        f.debug_struct("RpcServer").finish()
    }
}

impl RpcServer {
    pub async fn new(addr: SocketAddr, server_type: RpcServerType) -> anyhow::Result<Self> {
        let server_type_str = match server_type {
            RpcServerType::Admin { .. } => "admin",
            RpcServerType::SolanaLike { .. } => "solana-like",
        };
        let server_handle = match server_type {
            RpcServerType::Admin {
                quic_identity_man,
                allowed_identity,
            } => {
                use rpc_admin::{RpcServer, RpcServerImpl};

                let server_middleware = tower::ServiceBuilder::new()
                    .layer_fn(|service| UriRequestMiddleware {
                        service,
                        uri: "/health",
                        get_response: || {
                            // TODO: need to check TPUs for processed?
                            match crate::metrics::jet::get_health_status() {
                                Ok(()) => ready((StatusCode::OK, "ok".to_owned())),
                                Err(error) => {
                                    ready((StatusCode::SERVICE_UNAVAILABLE, error.to_string()))
                                }
                            }
                        },
                    })
                    .layer_fn(|service| UriRequestMiddleware {
                        service,
                        uri: "/metrics",
                        get_response: || ready((StatusCode::OK, crate::metrics::collect_to_text())),
                    });

                ServerBuilder::new()
                    .set_http_middleware(server_middleware)
                    .build(addr)
                    .await
                    .map(|server| {
                        server.start(
                            RpcServerImpl {
                                allowed_identity,
                                quic_identity_man,
                            }
                            .into_rpc(),
                        )
                    })
            }
            RpcServerType::SolanaLike {
                stp: sts,
                rpc,
                proxy_sanitize_check,
                proxy_preflight_check,
            } => {
                use rpc_solana_like::RpcServer;

                let rpc_server_impl = Self::create_solana_like_rpc_server_impl(
                    sts,
                    rpc,
                    proxy_sanitize_check,
                    proxy_preflight_check,
                )
                .await?;

                ServerBuilder::new()
                    .max_request_body_size(MAX_REQUEST_BODY_SIZE)
                    .build(addr)
                    .await
                    .map(|server| server.start(rpc_server_impl.into_rpc()))
            }
        }
        .with_context(|| format!("Failed to start HTTP server at {addr}"))?;
        info!("started RPC {server_type_str} server on {addr}");

        Ok(Self {
            server_handle: Arc::new(StdMutex::new(Some(server_handle))),
        })
    }

    pub async fn create_solana_like_rpc_server_impl(
        sts: SendTransactionsPool,
        rpc: String,
        proxy_sanitize_check: bool,
        proxy_preflight_check: bool,
    ) -> anyhow::Result<rpc_solana_like::RpcServerImpl> {
        let rpc = Arc::new(SolanaRpcClient::new(rpc));
        let sanitize_supported = sanitize_transaction_support_check(&rpc).await?;

        Ok(rpc_solana_like::RpcServerImpl {
            sts,
            rpc,
            proxy_sanitize_check: proxy_sanitize_check && sanitize_supported,
            proxy_preflight_check,
        })
    }

    pub fn shutdown(self) {
        match self.server_handle.lock().unwrap().take() {
            Some(server_handle) => {
                server_handle.stop().expect("alive server");
            }
            None => panic!("RpcServer already shutdown"),
        }
    }
}

pub mod rpc_admin {
    use {
        super::invalid_params,
        crate::quic_solana::ConnectionCacheIdentity,
        jsonrpsee::{
            core::{async_trait, RpcResult},
            proc_macros::rpc,
        },
        solana_sdk::{
            pubkey::Pubkey,
            signer::{
                keypair::{read_keypair_file, Keypair},
                Signer,
            },
        },
        tracing::info,
    };

    #[rpc(server, client)]
    pub trait Rpc {
        #[method(name = "getIdentity")]
        async fn get_identity(&self) -> RpcResult<String>;

        #[method(name = "setIdentity")]
        async fn set_identity(&self, keypair_file: String, require_tower: bool) -> RpcResult<()>;

        #[method(name = "setIdentityFromBytes")]
        async fn set_identity_from_bytes(
            &self,
            identity_keypair: Vec<u8>,
            require_tower: bool,
        ) -> RpcResult<()>;

        #[method(name = "resetIdentity")]
        async fn reset_identity(&self) -> RpcResult<()>;
    }

    pub struct RpcServerImpl {
        // pub quic: QuicTxSender,
        pub allowed_identity: Option<Pubkey>,
        pub quic_identity_man: ConnectionCacheIdentity,
    }

    #[async_trait]
    impl RpcServer for RpcServerImpl {
        async fn get_identity(&self) -> RpcResult<String> {
            Ok(self.quic_identity_man.get_identity().await.to_string())
        }

        async fn set_identity(&self, keypair_file: String, require_tower: bool) -> RpcResult<()> {
            let keypair = read_keypair_file(&keypair_file).map_err(|err| {
                invalid_params(format!(
                    "Failed to read identity keypair from {keypair_file}: {err}"
                ))
            })?;
            self.set_keypair(keypair, require_tower).await
        }

        async fn set_identity_from_bytes(
            &self,
            identity_keypair: Vec<u8>,
            require_tower: bool,
        ) -> RpcResult<()> {
            let keypair = Keypair::from_bytes(&identity_keypair).map_err(|err| {
                invalid_params(format!(
                    "Failed to read identity keypair from provided byte array: {err}"
                ))
            })?;
            self.set_keypair(keypair, require_tower).await
        }

        async fn reset_identity(&self) -> RpcResult<()> {
            let random_identity = Keypair::new();
            self.quic_identity_man
                .update_keypair(&random_identity)
                .await;
            Ok(())
        }
    }

    impl RpcServerImpl {
        async fn set_keypair(&self, identity: Keypair, require_tower: bool) -> RpcResult<()> {
            if require_tower {
                return Err(invalid_params(
                    "`require_tower: true` is not supported at the moment".to_owned(),
                ));
            }

            if let Some(allow_ident) = &self.allowed_identity {
                if allow_ident != &identity.pubkey() {
                    return Err(invalid_params("invalid identity".to_owned()));
                }
            }

            self.quic_identity_man.update_keypair(&identity).await;
            info!("update identity: {}", identity.pubkey());

            Ok(())
        }
    }
}

pub mod rpc_solana_like {
    use {
        crate::{
            rpc::invalid_params, solana::decode_and_deserialize,
            transaction_handler::TransactionHandler, transactions::SendTransactionsPool,
        },
        jsonrpsee::{
            core::{async_trait, RpcResult},
            proc_macros::rpc,
        },
        solana_client::nonblocking::rpc_client::RpcClient as SolanaRpcClient,
        solana_rpc_client_api::{config::RpcSendTransactionConfig, response::RpcVersionInfo},
        solana_sdk::transaction::VersionedTransaction,
        solana_transaction_status::UiTransactionEncoding,
        std::sync::Arc,
        tracing::debug,
    };

    #[rpc(server, client)]
    pub trait Rpc {
        #[method(name = "getVersion")]
        fn get_version(&self) -> RpcResult<RpcVersionInfo>;

        #[method(name = "sendTransaction")]
        async fn send_transaction(
            &self,
            data: String,
            config: Option<RpcSendTransactionConfig>,
        ) -> RpcResult<String>;
    }

    #[derive(Clone)]
    pub struct RpcServerImpl {
        pub sts: SendTransactionsPool,
        pub rpc: Arc<SolanaRpcClient>,
        pub proxy_sanitize_check: bool,
        pub proxy_preflight_check: bool,
    }

    impl RpcServerImpl {
        // Internal method specifically for handling VersionedTransaction directly
        pub async fn handle_internal_transaction(
            &self,
            transaction: VersionedTransaction,
            config: Option<RpcSendTransactionConfig>,
        ) -> RpcResult<String /* Signature */> {
            debug!("handling internal versioned transaction");

            let handler = TransactionHandler::new(
                self.sts.clone(),
                &self.rpc,
                self.proxy_sanitize_check,
                self.proxy_preflight_check,
            );

            handler
                .handle_versioned_transaction(transaction, config)
                .await
                .map_err(Into::into)
        }
    }

    #[async_trait]
    impl RpcServer for RpcServerImpl {
        fn get_version(&self) -> RpcResult<RpcVersionInfo> {
            debug!("get_version rpc request received");
            Ok(TransactionHandler::get_version())
        }

        async fn send_transaction(
            &self,
            data: String,
            config: Option<RpcSendTransactionConfig>,
        ) -> RpcResult<String /* Signature */> {
            debug!("send_transaction rpc request received");

<<<<<<< HEAD
            let transaction = unsanitized_tx;
            let signature = transaction.signatures[0];

            if let Err(error) = self.sts.send_transaction(SendTransactionRequest {
                signature,
                transaction,
                wire_transaction,
                max_retries,
                blocklist_keys: vec![], // This is temporal, I think I'll need the proto file
            }) {
                return Err(ErrorObject::owned(
                    INTERNAL_ERROR_CODE,
                    INTERNAL_ERROR_MSG,
                    Some(format!("{error}")),
                ));
            }
=======
            let encoding = config
                .as_ref()
                .and_then(|c| c.encoding)
                .unwrap_or(UiTransactionEncoding::Base58);
>>>>>>> 0387fa17

            let (_, transaction) = decode_and_deserialize(
                data,
                encoding
                    .into_binary_encoding()
                    .ok_or_else(|| invalid_params("unsupported encoding"))?,
            )?;

            self.handle_internal_transaction(transaction, config).await
        }
    }
}

#[derive(Clone)]
pub struct UriRequestMiddleware<S, F> {
    service: S,
    uri: &'static str,
    get_response: F,
}

impl<S, F, Fut> Service<Request<Body>> for UriRequestMiddleware<S, F>
where
    S: Service<Request<Body>, Response = Response<Body>>,
    S::Response: 'static,
    S::Error: Into<Box<dyn Error + Send + Sync>> + 'static,
    S::Future: Send + 'static,
    F: Fn() -> Fut,
    Fut: Future<Output = (StatusCode, String)> + Send + 'static,
{
    type Response = S::Response;
    type Error = Box<dyn Error + Send + Sync + 'static>;
    type Future = BoxFuture<'static, Result<Self::Response, Self::Error>>;

    fn poll_ready(&mut self, cx: &mut Context<'_>) -> Poll<Result<(), Self::Error>> {
        self.service.poll_ready(cx).map_err(Into::into)
    }

    fn call(&mut self, request: Request<Body>) -> Self::Future {
        if self.uri == request.uri() {
            let get_response_fut = (self.get_response)();
            let uri = self.uri.to_string();
            let ts = Instant::now();
            async move {
                let (status, body) = get_response_fut.await;
                let response = Response::builder()
                    .status(status)
                    .body(Body::new(body))
                    .expect("failed to create response");
                debug!(
                    uri = uri,
                    elapsed_ms = ts.elapsed().as_millis(),
                    "created response for uri"
                );
                Ok(response)
            }
            .boxed()
        } else {
            self.service.call(request).map_err(Into::into).boxed()
        }
    }
}

pub fn invalid_params(message: impl Into<String>) -> ErrorObjectOwned {
    ErrorObject::owned::<()>(INVALID_PARAMS_CODE, message, None)
}<|MERGE_RESOLUTION|>--- conflicted
+++ resolved
@@ -264,15 +264,16 @@
 pub mod rpc_solana_like {
     use {
         crate::{
-            rpc::invalid_params, solana::decode_and_deserialize,
-            transaction_handler::TransactionHandler, transactions::SendTransactionsPool,
+            payload::RpcSendTransactionConfigWithBlockList, rpc::invalid_params,
+            solana::decode_and_deserialize, transaction_handler::TransactionHandler,
+            transactions::SendTransactionsPool,
         },
         jsonrpsee::{
             core::{async_trait, RpcResult},
             proc_macros::rpc,
         },
         solana_client::nonblocking::rpc_client::RpcClient as SolanaRpcClient,
-        solana_rpc_client_api::{config::RpcSendTransactionConfig, response::RpcVersionInfo},
+        solana_rpc_client_api::response::RpcVersionInfo,
         solana_sdk::transaction::VersionedTransaction,
         solana_transaction_status::UiTransactionEncoding,
         std::sync::Arc,
@@ -288,7 +289,7 @@
         async fn send_transaction(
             &self,
             data: String,
-            config: Option<RpcSendTransactionConfig>,
+            config: Option<RpcSendTransactionConfigWithBlockList>,
         ) -> RpcResult<String>;
     }
 
@@ -305,7 +306,7 @@
         pub async fn handle_internal_transaction(
             &self,
             transaction: VersionedTransaction,
-            config: Option<RpcSendTransactionConfig>,
+            config: RpcSendTransactionConfigWithBlockList,
         ) -> RpcResult<String /* Signature */> {
             debug!("handling internal versioned transaction");
 
@@ -333,33 +334,13 @@
         async fn send_transaction(
             &self,
             data: String,
-            config: Option<RpcSendTransactionConfig>,
+            config_with_blocklist: Option<RpcSendTransactionConfigWithBlockList>,
         ) -> RpcResult<String /* Signature */> {
             debug!("send_transaction rpc request received");
-
-<<<<<<< HEAD
-            let transaction = unsanitized_tx;
-            let signature = transaction.signatures[0];
-
-            if let Err(error) = self.sts.send_transaction(SendTransactionRequest {
-                signature,
-                transaction,
-                wire_transaction,
-                max_retries,
-                blocklist_keys: vec![], // This is temporal, I think I'll need the proto file
-            }) {
-                return Err(ErrorObject::owned(
-                    INTERNAL_ERROR_CODE,
-                    INTERNAL_ERROR_MSG,
-                    Some(format!("{error}")),
-                ));
-            }
-=======
-            let encoding = config
-                .as_ref()
-                .and_then(|c| c.encoding)
-                .unwrap_or(UiTransactionEncoding::Base58);
->>>>>>> 0387fa17
+            let config_with_blocklist = config_with_blocklist.unwrap_or_default();
+            let config = config_with_blocklist.config.unwrap_or_default();
+
+            let encoding = config.encoding.unwrap_or(UiTransactionEncoding::Base58);
 
             let (_, transaction) = decode_and_deserialize(
                 data,
@@ -368,7 +349,8 @@
                     .ok_or_else(|| invalid_params("unsupported encoding"))?,
             )?;
 
-            self.handle_internal_transaction(transaction, config).await
+            self.handle_internal_transaction(transaction, config_with_blocklist)
+                .await
         }
     }
 }
