//!
//! This module replaces the legacy `ConnectionCache` from Agave, which was known to over-create connections.
//!
//! Following discussions with Anza, it was concluded that the previous implementation led to excessive fragmentation and increased ping overhead on the network.
//!
//! For a summary of the issues in the old implementation, see: https://gist.github.com/lvboudre/86e965389338758391f72834def72d9b
//!
//! Rather than maintaining a "pool of connection pools" to remote peers, this module optimizes the use of QUIC connections
//! by opening multiple streams over a single connection and multiplexing transactions across them.
//!
//! The number of streams is limited based on the gateway's stake.
//!
//! This design also decouples transaction sending from connection establishment. Since connections can drop during active streams,
//! embedding reconnection logic directly into the sending path would introduce unnecessary complexity and responsibility creep.
//!
//! Connection lifecycle management—including establishment and failure recovery—is handled by `TokioQuicGatewayRuntime`.
//! Meanwhile, transaction sending is delegated to `QuicTxSenderWorker`.
//!
//! `TokioQuicGatewayRuntime` spawns a `QuicTxSenderWorker` for each remote peer. If a connection to a peer is lost,
//! the corresponding worker will terminate and can be restarted by the runtime.
//!
//! Whether or not to re-establish a connection depends on the nature of the error encountered.
//!
//! Compared to the old `ConnectionCache`, this module includes significantly more robust error handling.
//! QUIC connections can fail for a wide variety of reasons, so it’s important to distinguish between recoverable and unrecoverable errors.
//! Added error handlings includes:
//!  1. Fatal errors like incompatible protocol versions or unsupported ALPN protocols will not trigger a reconnection.
//!  2. Non-fatal errors like stream limit exceeded or connection closed will trigger a reconnection.
//!
//! Unlike the deprecated `ConnectionCache`, the QUIC gateway manage connections eviction which is an important
//! part of the QUIC gateway design as it allows to evict lesser staked connections in favor of higher staked connections in
//! case of port exhaustion or maximum number of concurrent connections reached.
//!
//! The [`ConnectionEvictionStrategy`] trait is used to define the eviction strategy.
//! The default eviction strategy is [`StakedBaseEvictionStrategy`], which evicts the lowest staked connections first AND least recently used peer.
//!
//!
//! Finally, QUIC-Gateway reuses the same [`quinn::Endpoint`] for multiple remote peers. Unlike `ConnectionCache`, which created a new endpoint for each remote peer,
//! this should considerably reduce overhead as each [`quinn::Endpoint`] has its own event loop.
//!
//!
//! Note that this module does not implement retry logic beyond attempting to reconnect when appropriate and safe to do so.
//!
use {
    crate::{
        cluster_tpu_info::ClusterTpuInfo,
        config::ConfigQuicTpuPort,
        crypto_provider::crypto_provider,
        identity::JetIdentitySyncMember,
        metrics::{
            self,
            jet::{
                incr_quic_gw_worker_tx_process_cnt, observe_leader_rtt,
                observe_send_transaction_e2e_latency, quic_send_attempts_inc, set_leader_mtu,
            },
        },
        stake::StakeInfoMap,
    },
    bytes::Bytes,
    derive_more::Display,
    futures::task::AtomicWaker,
    quinn::{
        ClientConfig, Connection, ConnectionError, Endpoint, IdleTimeout, TransportConfig, VarInt,
        WriteError, crypto::rustls::QuicClientConfig,
    },
    solana_clock::{DEFAULT_MS_PER_SLOT, NUM_CONSECUTIVE_LEADER_SLOTS},
    solana_keypair::Keypair,
    solana_net_utils::{PortRange, VALIDATOR_PORT_RANGE},
    solana_pubkey::Pubkey,
    solana_quic_definitions::{QUIC_KEEP_ALIVE, QUIC_MAX_TIMEOUT, QUIC_SEND_FAIRNESS},
    solana_signature::Signature,
    solana_signer::Signer,
    solana_streamer::nonblocking::quic::ALPN_TPU_PROTOCOL_ID,
    solana_tls_utils::{QuicClientCertificate, SkipServerVerification, new_dummy_x509_certificate},
    std::{
        collections::{BTreeMap, HashMap, HashSet, VecDeque},
        net::{IpAddr, Ipv4Addr, SocketAddr},
        num::NonZeroUsize,
        sync::{Arc, Mutex as StdMutex, atomic::AtomicBool},
        task::Poll,
        time::{Duration, Instant},
    },
    tokio::{
        runtime::Handle,
        sync::{
            Barrier, Notify,
            mpsc::{self},
        },
        task::{self, Id, JoinError, JoinHandle, JoinSet},
        time::interval,
    },
};

///
/// Each [`quinn::Endpoint`] has its own event-loop.
/// Each endpoint can manage thousands of connections concurrently.
/// HOWEVER, each [`quinn::Endpoint`] has a state mutex lock.
/// Quickly looking at quinn's source code, it seems that each lock acquisition is quite short live.
/// If we have too many connections over a single endpoint, we might end up with a lot of contention on the endpoint mutex.
/// At the same time, if we have too many endpoints, we might end up with too many event loops running concurrently.
/// Talking with Anza, we should not open more than 5 endpoints to host QUIC connections.
pub const DEFAULT_QUIC_GATEWAY_ENDPOINT_COUNT: NonZeroUsize =
    NonZeroUsize::new(5).expect("default endpoint count must be non-zero");
pub const DEFAULT_CONNECTION_TIMEOUT: Duration = Duration::from_secs(2);
pub const DEFAULT_QUIC_MAX_IDLE_TIMEOUT: Duration = Duration::from_secs(30);
pub const DEFAULT_MAX_CONSECUTIVE_CONNECTION_ATTEMPT: usize = 3;
pub const DEFAULT_PER_PEER_TRANSACTION_QUEUE_SIZE: usize = 10_000;
pub const DEFAULT_MAX_CONCURRENT_CONNECTIONS: usize = 1024;
pub const DEFAULT_MAX_LOCAL_BINDING_PORT_ATTEMPTS: usize = 3;
pub const DEFAULT_LEADER_DURATION: Duration = Duration::from_secs(2); // 400ms * 4 rounded to seconds
pub const DEFAULT_MAX_SEND_ATTEMPT: NonZeroUsize = NonZeroUsize::new(3).unwrap();
pub const DEFAULT_REMOTE_PEER_ADDR_WATCH_INTERVAL: Duration = Duration::from_secs(5);
pub const DEFAULT_TX_SEND_TIMEOUT: Duration = Duration::from_secs(2);

pub const DEFAULT_LEADER_PREDICTION_LOOKAHEAD: NonZeroUsize = NonZeroUsize::new(4).unwrap();

#[derive(thiserror::Error, Debug)]
pub(crate) enum ConnectingError {
    #[error(transparent)]
    ConnectError(#[from] quinn::ConnectError),
    #[error(transparent)]
    ConnectionError(#[from] quinn::ConnectionError),
    #[error("Connection to remote peer not in leader schedule")]
    PeerNotInLeaderSchedule,
}

pub struct QuicGatewayConfig {
    pub port_range: PortRange,

    pub max_idle_timeout: Duration,

    // TODO check if we really need keep alive interval.
    // we could use `max_idle_timeout` to detect dead connections and naturally stopped tx sender workers.
    // pub keep_alive_interval: Option<Duration>,
    ///
    /// Maximum number of consecutive connection attempts
    ///
    pub max_connection_attempts: usize,

    ///
    /// Capacity of the transaction sender worker channel per remote peer.
    ///
    pub transaction_sender_worker_channel_capacity: usize,

    ///
    /// Timeout for establishing a connection to a remote peer.
    ///
    pub connecting_timeout: Duration,

    pub tpu_port_kind: ConfigQuicTpuPort,

    pub max_concurrent_connections: usize,

    ///
    /// Maximum number of attempts to bind a local port to a remote peer.
    ///
    pub max_local_port_binding_attempts: usize,

    ///
    /// How many endpoints to create for the QUIC gateway.
    /// Each endpoint will be bound to a different port in the port range.
    /// Each endpoint has its own "event loop" and can handle multiple connections concurrently.
    ///
    /// The number of endpoints should not be greater than the numbe of CPU cores dedicated to jet.
    ///
    /// The number of endpoints depends on the stake of the gateway as lower stake gateway should require less endpoints.
    ///
    /// Recommanded try 1 endpoint per 8 CPU cores dedicated to jet.
    ///
    pub num_endpoints: NonZeroUsize,

    ///
    /// Maximum number of consecutive transaction sending attempts to a remote peer.
    /// Attempt may fail due to connection losts, stream limit exceeded, etc.
    /// It might be useful to retry sending a transaction at least 2-3 times before giving up.
    ///
    pub max_send_attempt: NonZeroUsize,

    ///
    /// Interval to watch remote peer address changes.
    ///
    pub remote_peer_addr_watch_interval: Duration,

    ///
    /// Timeout for sending a transaction to a remote peer.
    ///
    pub send_timeout: Duration,

    ///
    /// Maximum number of leaders to predict
    ///
    pub leader_prediction_lookahead: Option<NonZeroUsize>,
}

impl Default for QuicGatewayConfig {
    fn default() -> Self {
        Self {
            port_range: VALIDATOR_PORT_RANGE,
            max_idle_timeout: QUIC_MAX_TIMEOUT,
            max_connection_attempts: DEFAULT_MAX_CONSECUTIVE_CONNECTION_ATTEMPT,
            transaction_sender_worker_channel_capacity: DEFAULT_PER_PEER_TRANSACTION_QUEUE_SIZE,
            connecting_timeout: DEFAULT_CONNECTION_TIMEOUT,
            max_concurrent_connections: DEFAULT_MAX_CONCURRENT_CONNECTIONS,
            max_local_port_binding_attempts: DEFAULT_MAX_LOCAL_BINDING_PORT_ATTEMPTS,
            tpu_port_kind: ConfigQuicTpuPort::default(),
            num_endpoints: DEFAULT_QUIC_GATEWAY_ENDPOINT_COUNT,
            max_send_attempt: DEFAULT_MAX_SEND_ATTEMPT,
            remote_peer_addr_watch_interval: DEFAULT_REMOTE_PEER_ADDR_WATCH_INTERVAL,
            send_timeout: DEFAULT_TX_SEND_TIMEOUT,
            leader_prediction_lookahead: Some(DEFAULT_LEADER_PREDICTION_LOOKAHEAD),
        }
    }
}

pub struct SentOk {
    pub e2e_time: Duration,
}

///
/// Metadata about an inflight connection attempt to a remote peer.
///
struct ConnectingMeta {
    remote_peer_identity: Pubkey,
    connection_attempt: usize,
    endpoint_idx: usize,
    created_at: Instant,
}

///
/// Inner part of the update identity command.
///
struct UpdateGatewayIdentityCommand {
    new_identity: Keypair,
    callback: Arc<UpdateIdentityInner>,
}

struct MultiStepIdentitySynchronizationCommand {
    new_identity: Keypair,
    barrier: Arc<Barrier>,
}

///
/// Command to control gateway behavior.
///
enum GatewayCommand {
    UpdateIdenttiy(UpdateGatewayIdentityCommand),
    MultiStepIdentitySynchronization(MultiStepIdentitySynchronizationCommand),
}

enum TokioGatewayTaskMeta {
    DropAllWorkers,
}

struct TxWorkerSenderHandle {
    remote_peer_identity: Pubkey,
    remote_peer_addr: SocketAddr,
    sender: mpsc::Sender<GatewayTransaction>,
    cancel_notify: Arc<Notify>,
}

struct WaitingEviction {
    remote_peer_identity: Pubkey,
    notify: Arc<Notify>,
}

#[derive(Debug, Default)]
struct EndpointUsage {
    connected_remote_peers: HashSet<Pubkey>,
}

///
/// Base trait for predicting upcoming leaders in the Solana cluster.
///
pub trait UpcomingLeaderPredictor {
    ///
    /// Tries to predict the next `n` leaders based on the current leader.
    ///
    fn try_predict_next_n_leaders(&self, n: usize) -> Vec<Pubkey>;
}

///
/// A dummy upcoming leader predictor that does not predict any leaders.
///
#[derive(Debug, Default)]
pub struct IgnorantLeaderPredictor;

impl UpcomingLeaderPredictor for IgnorantLeaderPredictor {
    fn try_predict_next_n_leaders(&self, _n: usize) -> Vec<Pubkey> {
        Vec::new()
    }
}

impl UpcomingLeaderPredictor for ClusterTpuInfo {
    fn try_predict_next_n_leaders(&self, n: usize) -> Vec<Pubkey> {
        self.get_leader_tpus(n)
            .iter()
            .map(|info| info.leader)
            .collect()
    }
}

const FOREVER: Duration = Duration::from_secs(31_536_000); // One year is considered "forever" in this context.

///
/// Tokio-based runtime to driver a QUIC gateway.
pub(crate) struct TokioQuicGatewayRuntime {
    ///
    /// The stake info map used to compute max stream limit
    ///
    stake_info_map: StakeInfoMap,

    ///
    /// Holds on-going remote peer transaction sender workers.
    ///
    tx_worker_handle_map: HashMap<Pubkey, TxWorkerSenderHandle>,

    ///
    /// Maps active remote peer connection to their stake.
    ///
    active_staked_sorted_remote_peer: StakeSortedPeerSet,

    ///
    /// Map from tokio task id to the remote peer it refers too.
    ///
    tx_worker_task_meta_map: HashMap<Id, Pubkey>,

    ///
    /// JoinSet of all transaction sender workers.
    ///
    tx_worker_set: JoinSet<TxSenderWorkerCompleted>,

    ///
    /// Transaction queues per remote identity waiting for connection to be come available.
    ///
    tx_queues: HashMap<Pubkey, VecDeque<(GatewayTransaction, usize)>>,

    ///
    /// The runtime to spawn transation sender worker on.
    tx_worker_rt: tokio::runtime::Handle,

    endpoints: Vec<Endpoint>,
    endpoints_usage: Vec<EndpointUsage>,

    ///
    /// JoinSet of inflight connection attempt
    ///
    connecting_tasks: JoinSet<Result<Connection, ConnectingError>>,

    ///
    /// Metadata about inflight connection attempt.
    ///
    connecting_meta: HashMap<tokio::task::Id, ConnectingMeta>,

    ///
    /// Reversed of [`TokioQuicGatewayRuntime::connecting_meta`]
    ///
    connecting_remote_peers: HashMap<Pubkey, tokio::task::Id>,

    ///
    /// Service to locate tpu port address from remote peer identity.
    ///
    leader_tpu_info_service: Arc<dyn LeaderTpuInfoService + Send + Sync + 'static>,

    config: QuicGatewayConfig,

    ///
    /// Current certificate set
    ///
    client_certificate: Arc<QuicClientCertificate>,

    ///
    /// Current set gateway identity
    ///
    identity: Keypair,

    ///
    /// Transaction inlet channel : where transaction comes from.
    ///
    tx_inlet: mpsc::Receiver<GatewayTransaction>,

    ///
    /// Outlet to send transaction "sent" status.
    ///
    response_outlet: mpsc::UnboundedSender<GatewayResponse>,

    ///
    /// Command-and-control channel : low-bandwidth channel to receive gateway configuration mutation.
    ///
    cnc_rx: mpsc::Receiver<GatewayCommand>,

    tasklet: JoinSet<()>,
    tasklet_meta: HashMap<Id, TokioGatewayTaskMeta>,

    last_peer_activity: HashMap<Pubkey, Instant>,

    ///
    /// Sets of ongoing eviction of peers.
    ///
    being_evicted_peers: HashSet<Pubkey>,

    ///
    /// Eviction strategy to uses.
    ///
    eviction_strategy: Arc<dyn ConnectionEvictionStrategy + Send + Sync + 'static>,

    connecting_blocked_by_eviction_list: VecDeque<WaitingEviction>,

    remote_peer_addr_watcher: RemotePeerAddrWatcher,

    ///
    /// Upcoming leader predictor to use.
    ///
    leader_predictor: Arc<dyn UpcomingLeaderPredictor + Send + Sync + 'static>,

    ///
    /// Next leader prediction deadline.
    ///
    next_leader_prediction_deadline: Instant,
}

pub trait LeaderTpuInfoService {
    fn get_quic_tpu_socket_addr(&self, leader_pubkey: Pubkey) -> Option<SocketAddr>;
    fn get_quic_tpu_fwd_socket_addr(&self, leader_pubkey: Pubkey) -> Option<SocketAddr>;
    fn get_quic_dest_addr(
        &self,
        leader_pubkey: Pubkey,
        tpu_port_kind: ConfigQuicTpuPort,
    ) -> Option<SocketAddr> {
        match tpu_port_kind {
            ConfigQuicTpuPort::Normal => self.get_quic_tpu_socket_addr(leader_pubkey),
            ConfigQuicTpuPort::Forwards => self.get_quic_tpu_fwd_socket_addr(leader_pubkey),
        }
    }
}

impl LeaderTpuInfoService for ClusterTpuInfo {
    fn get_quic_tpu_socket_addr(&self, leader_pubkey: Pubkey) -> Option<SocketAddr> {
        self.get_cluster_nodes()
            .get(&leader_pubkey)
            .and_then(|node| node.tpu_quic)
    }
    fn get_quic_tpu_fwd_socket_addr(&self, leader_pubkey: Pubkey) -> Option<SocketAddr> {
        self.get_cluster_nodes()
            .get(&leader_pubkey)
            .and_then(|node| node.tpu_forwards_quic)
    }
}

///
/// A transaction with destination details to be sent to a remote peer.
///
#[derive(Debug, Clone)]
pub struct GatewayTransaction {
    /// Id set by the sender to identify the transaction. Only meaningful to the sender.
    pub tx_sig: Signature,
    /// The wire format of the transaction.
    pub wire: Bytes,
    /// The pubkey of the remote peer to send the transaction to.
    pub remote_peer: Pubkey,
}

#[derive(thiserror::Error, Debug)]
pub enum SendTxError {
    #[error(transparent)]
    ConnectionError(#[from] ConnectionError),
    #[error("Failed to send transaction to remote peer {0:?}")]
    StreamStopped(VarInt),
    #[error("stream is closed or reset by remote peer")]
    StreamClosed,
    #[error("0-RTT rejected by remote peer")]
    ZeroRttRejected,
}

#[derive(Debug)]
pub struct GatewayTxSent {
    pub remote_peer_identity: Pubkey,
    pub remote_peer_addr: SocketAddr,
    pub tx_sig: Signature,
}

#[derive(Debug)]
pub struct GatewayTxFailed {
    pub remote_peer_identity: Pubkey,
    pub remote_peer_addr: SocketAddr,
    pub tx_sig: Signature,
    pub failure_reason: SendTxError,
}

#[derive(Clone, Debug, Display)]
pub enum TxDropReason {
    #[display("reached downstream transaction worker transaction queue capacity")]
    RateLimited,
    #[display("remote peer is unreachable")]
    RemotePeerUnreachable,
    #[display("tx got drop by gateway")]
    DropByGateway,
    #[display("remote peer is being evicted")]
    RemotePeerBeingEvicted,
}

#[derive(Debug)]
pub struct TxDrop {
    pub remote_peer_identity: Pubkey,
    // pub tx_sig: Signatu
    pub drop_reason: TxDropReason,
    pub dropped_gateway_tx_vec: VecDeque<(GatewayTransaction, usize)>,
}

#[derive(Debug)]
pub enum GatewayResponse {
    TxSent(GatewayTxSent),
    TxFailed(GatewayTxFailed),
    TxDrop(TxDrop),
}

///
/// A task to connect to a remote peer.
///
struct ConnectingTask {
    service: Arc<dyn LeaderTpuInfoService + Send + Sync + 'static>,
    remote_peer_identity: Pubkey,
    cert: Arc<QuicClientCertificate>,
    max_idle_timeout: Duration,
    connection_timeout: Duration,
    tpu_port_kind: ConfigQuicTpuPort,
    wait_for_eviction: Option<Arc<Notify>>,
    endpoint: Endpoint,
}

/// Translate a SocketAddr into a valid SNI for the purposes of QUIC connection
///
/// We do not actually check if the server holds a cert for this server_name
/// since Solana does not rely on DNS names, but we need to provide a unique
/// one to ensure that we present correct QUIC tokens to the correct server.
///
/// Code taken from https://github.com/anza-xyz/agave/pull/7260
pub fn socket_addr_to_quic_server_name(peer: SocketAddr) -> String {
    format!("{}.{}.sol", peer.ip(), peer.port())
}

impl ConnectingTask {
    async fn run(self) -> Result<Connection, ConnectingError> {
        if let Some(signal) = &self.wait_for_eviction {
            tracing::trace!(
                "Waiting for eviction to complete before connecting to remote peer: {}",
                self.remote_peer_identity
            );
            signal.notified().await;
        }

        let remote_peer_addr = self
            .service
            .get_quic_dest_addr(self.remote_peer_identity, self.tpu_port_kind);
        let remote_peer_addr = remote_peer_addr.ok_or(ConnectingError::PeerNotInLeaderSchedule)?;
        let mut crypto = rustls::ClientConfig::builder_with_provider(Arc::new(crypto_provider()))
            .with_safe_default_protocol_versions()
            .expect("Failed to set QUIC client protocol versions")
            .dangerous()
            .with_custom_certificate_verifier(SkipServerVerification::new())
            .with_client_auth_cert(
                vec![self.cert.certificate.clone()],
                self.cert.key.clone_key(),
            )
            .expect("Failed to set QUIC client certificates");
        crypto.enable_early_data = true;
        crypto.alpn_protocols = vec![ALPN_TPU_PROTOCOL_ID.to_vec()];

        let transport_config = {
            let mut res = TransportConfig::default();

            let max_idle_timeout = IdleTimeout::try_from(self.max_idle_timeout)
                .expect("Failed to set QUIC max idle timeout");
            res.max_idle_timeout(Some(max_idle_timeout));
            res.keep_alive_interval(Some(QUIC_KEEP_ALIVE));
            // We don't want fairness : https://github.com/quinn-rs/quinn/pull/2002
            // Fairness use round-robin scheduling to write stream data into the next frame.
            // Disabling fairness makes that once a stream starts to write it won't be interrupted by round-robin.
            // This reduce the time the receive the (fin) "end" of a transaction, thus reducing latency.
            res.send_fairness(QUIC_SEND_FAIRNESS);
            res
        };

        let mut config = ClientConfig::new(Arc::new(QuicClientConfig::try_from(crypto).unwrap()));
        config.transport_config(Arc::new(transport_config));

        let server_name = socket_addr_to_quic_server_name(remote_peer_addr);
        let connecting = self
            .endpoint
            .connect_with(config, remote_peer_addr, server_name.as_str())
            .map_err(ConnectingError::ConnectError)?;

        tracing::trace!(
            "Connecting to remote peer: {} at address: {}",
            self.remote_peer_identity,
            remote_peer_addr,
        );
        let conn = tokio::time::timeout(self.connection_timeout, connecting)
            .await
            .map_err(|_| ConnectingError::ConnectionError(ConnectionError::TimedOut))??;

        Ok(conn)
    }
}

/// A transaction sender worker tied to a specific remote peer via a single connection.
///
/// To optimize performance for a [`quinn::Connection`], adhere to the following guidelines:
///
/// - Only one transaction sender worker/task should use the connection at a time.
/// - Transactions must be sent sequentially over the connection, not concurrently/parallel.
///
/// Rationale: Solana's use case deviates from the typical QUIC or `quinn` library design.
/// Excessive use of `quinn`'s concurrency features can lead to transaction fragmentation.
/// Counterintuitively, for Solana, minimizing fragmentation is prioritized over maximizing throughput,
/// concurrency, or parallelism, as `quinn`'s concurrency features do not enhance performance in this context.
///
/// Although it might seem appealing to use multiple streams across different Tokio tasks on the same connection,
/// benchmarks conducted by the Anza team indicate that this approach degrades performance rather than improving it.
struct QuicTxSenderWorker {
    remote_peer: Pubkey,
    remote_peer_addr: SocketAddr,
    connection: Arc<Connection>,
    incoming_rx: mpsc::Receiver<GatewayTransaction>,
    output_tx: mpsc::UnboundedSender<GatewayResponse>,
    tx_queue: VecDeque<(GatewayTransaction, usize)>,
    cancel_notify: Arc<Notify>,
    max_tx_attempt: NonZeroUsize,
    // TODO: Check if this is necessary, since there is already flow control in QUIC
    // Moreover, most QUIC API are instantaneous and do not block
    // and if a connection is idle for 2s it will be closed anyway, moreover remote validator could technically decide to kick us off
    #[allow(dead_code)]
    tx_send_timeout: Duration,
}

#[derive(Debug, thiserror::Error)]
enum TxSenderWorkerError {
    #[error(transparent)]
    ConnectionLost(#[from] quinn::ConnectionError),
    #[error("0-RTT rejected by remote peer")]
    ZeroRttRejected,
}

struct TxSenderWorkerCompleted {
    err: Option<TxSenderWorkerError>,
    rx: mpsc::Receiver<GatewayTransaction>,
    pending_tx: VecDeque<(GatewayTransaction, usize)>,
    canceled: bool,
}

impl QuicTxSenderWorker {
    async fn send_tx(&mut self, tx: Bytes) -> Result<SentOk, SendTxError> {
        let t = Instant::now();
<<<<<<< HEAD

        for attempt in 1..=self.max_tx_attempt.get() {
            let mut uni = self.connection.open_uni().await?;
            let result = uni.write_all(&tx.wire).await.map_err(|e| match e {
                WriteError::Stopped(var_int) => SendTxError::StreamStopped(var_int),
                WriteError::ConnectionLost(connection_error) => {
                    SendTxError::ConnectionError(connection_error)
                }
                WriteError::ClosedStream => SendTxError::StreamClosed,
                WriteError::ZeroRttRejected => SendTxError::ZeroRttRejected,
            });

            if let Err(e) = result {
                quic_send_attempts_inc(self.remote_peer, self.connection.remote_address(), "error");

                if attempt == self.max_tx_attempt.get()
                    || matches!(
                        e,
                        SendTxError::ZeroRttRejected | SendTxError::ConnectionError(_)
                    )
                {
                    tracing::trace!(
                        "Giving up sending transaction: {} to remote peer: {} after {} attempts: {:?}",
                        tx_sig,
                        remote_peer_identity,
                        attempt,
                        e
                    );
                    return Err(e);
                }

                tracing::trace!(
                    "Failed to send transaction: {} to remote peer: {} on attempt {}/{}: {:?}",
                    tx_sig,
                    remote_peer_identity,
                    attempt,
                    self.max_tx_attempt,
                    e
                );
                continue;
=======
        let mut uni = self.connection.open_uni().await?;
        uni.write_all(&tx).await.map_err(|e| match e {
            WriteError::Stopped(var_int) => SendTxError::StreamStopped(var_int),
            WriteError::ConnectionLost(connection_error) => {
                SendTxError::ConnectionError(connection_error)
>>>>>>> 31117026
            }
            WriteError::ClosedStream => SendTxError::StreamClosed,
            WriteError::ZeroRttRejected => SendTxError::ZeroRttRejected,
        })?;
        let e2e_time = t.elapsed();
        let ok = SentOk { e2e_time };
        Ok(ok)
    }

    async fn process_tx(
        &mut self,
        tx: GatewayTransaction,
        attempt: usize,
    ) -> Option<TxSenderWorkerError> {
        let result = self.send_tx(tx.wire.clone()).await;
        let remote_addr = self.connection.remote_address();
        let tx_sig = tx.tx_sig;
        match result {
            Ok(sent_ok) => {
                quic_send_attempts_inc(self.remote_peer, remote_addr, "success");
                incr_quic_gw_worker_tx_process_cnt(self.remote_peer, "success");
                tracing::debug!(
                    "Tx sent to remote peer: {} in {:?}",
                    self.remote_peer,
                    sent_ok.e2e_time
                );
                let resp = GatewayTxSent {
                    remote_peer_identity: self.remote_peer,
                    remote_peer_addr: self.remote_peer_addr,
                    tx_sig,
                };
                let _ = self.output_tx.send(GatewayResponse::TxSent(resp));
                observe_send_transaction_e2e_latency(self.remote_peer, sent_ok.e2e_time);
                let path_stats = self.connection.stats().path;
                let current_mut = path_stats.current_mtu;
                set_leader_mtu(self.remote_peer, current_mut);
                observe_leader_rtt(self.remote_peer, path_stats.rtt);
                quic_send_attempts_inc(self.remote_peer, remote_addr, "success");
                None
            }
<<<<<<< HEAD
            Err(send_err) => match send_err {
                SendTxError::ConnectionError(connection_error) => {
                    Err(TxSenderWorkerError::ConnectionLost(connection_error))
=======
            Err(e) => {
                quic_send_attempts_inc(self.remote_peer, remote_addr, "error");
                if attempt >= self.max_tx_attempt.get() {
                    incr_quic_gw_worker_tx_process_cnt(self.remote_peer, "error");
                    let resp = GatewayTxFailed {
                        remote_peer_identity: self.remote_peer,
                        tx_sig,
                    };
                    tracing::warn!(
                        "Giving up sending transaction: {} to remote peer: {} after {} attempts: {:?}",
                        tx_sig,
                        self.remote_peer,
                        attempt,
                        e
                    );
                    let _ = self.output_tx.send(GatewayResponse::TxFailed(resp));
                } else {
                    tracing::trace!(
                        "Retrying to send transaction: {} to remote peer: {} after {} attempts: {:?}",
                        tx_sig,
                        self.remote_peer,
                        attempt,
                        e
                    );
                    self.tx_queue.push_back((tx, attempt + 1));
                }

                match e {
                    SendTxError::ConnectionError(connection_error) => {
                        Some(TxSenderWorkerError::ConnectionLost(connection_error))
                    }
                    SendTxError::StreamStopped(_) | SendTxError::StreamClosed => {
                        tracing::trace!(
                            "Stream stopped or closed for tx: {} to remote peer: {}",
                            tx_sig,
                            self.remote_peer
                        );
                        None
                    }
                    SendTxError::ZeroRttRejected => {
                        tracing::warn!(
                            "0-RTT rejected by remote peer: {} for tx: {}",
                            self.remote_peer,
                            tx_sig
                        );
                        Some(TxSenderWorkerError::ZeroRttRejected)
                    }
>>>>>>> 31117026
                }
                SendTxError::StreamStopped(_) | SendTxError::StreamClosed => {
                    tracing::trace!(
                        "Stream stopped or closed for tx: {} to remote peer: {}",
                        tx_sig,
                        self.remote_peer
                    );
                    let resp = GatewayTxFailed {
                        remote_peer_identity: self.remote_peer,
                        remote_peer_addr: self.remote_peer_addr,
                        tx_sig,
                        failure_reason: send_err,
                    };
                    let _ = self.output_tx.send(GatewayResponse::TxFailed(resp));
                    Ok(())
                }
                SendTxError::ZeroRttRejected => {
                    tracing::warn!(
                        "0-RTT rejected by remote peer: {} for tx: {}",
                        self.remote_peer,
                        tx_sig
                    );
                    Err(TxSenderWorkerError::ZeroRttRejected)
                }
            },
        }
    }

    async fn try_process_tx_in_queue(&mut self) -> Option<TxSenderWorkerError> {
        while let Some((tx, attempt)) = self.tx_queue.pop_front() {
            tracing::trace!(
                "Processing tx: {} for remote peer: {} with attempt: {}",
                tx.tx_sig,
                self.remote_peer,
                attempt
            );
            if let Some(e) = self.process_tx(tx, attempt).await {
                return Some(e);
            }
        }
        None
    }

    async fn run(mut self) -> TxSenderWorkerCompleted {
        let mut canceled = false;
        let maybe_err = loop {
            tracing::trace!(
                "worker {} tick loop -- queue size: {}",
                self.remote_peer,
                self.tx_queue.len()
            );

            if let Some(e) = self.try_process_tx_in_queue().await {
                break Some(e);
            }

            tokio::select! {
                maybe = self.incoming_rx.recv() => {
                    match maybe {
                        Some(tx) => {
                            tracing::trace!("Received tx: {} for remote peer: {}", tx.tx_sig, self.remote_peer);
                            self.tx_queue.push_back((tx, 1));
                        }
                        None => {
                            tracing::debug!("Transaction sender inlet closed for remote peer: {:?}", self.remote_peer);
                            break None;
                        }
                    }
                }
                err = self.connection.closed() => {
                    // Agave client do connection eviction and can close the connection for least used or lower staked peers.
                    break Some(err.into())
                }
                _ = self.cancel_notify.notified() => {
                    tracing::debug!("Transaction sender worker for remote peer: {:?} is canceled", self.remote_peer);
                    canceled = true;
                    break None;
                }
            }
        };

        tracing::trace!(
            "Transaction sender worker for remote peer: {:?} completed with error: {:?}, canceled: {}",
            self.remote_peer,
            maybe_err,
            canceled
        );
        TxSenderWorkerCompleted {
            err: maybe_err,
            canceled,
            rx: self.incoming_rx,
            pending_tx: self.tx_queue,
        }
    }
}

///
/// Base trait for connection eviction strategy.
///
/// Connection eviction is called when the QUIC gateway does not have a local port available
/// to use for new QUIC connections.
///
pub trait ConnectionEvictionStrategy {
    ///
    /// Plan up to `plan_ahead_size` [`quinn::Connection`] to evicts.
    ///
    /// Arguments:
    ///
    /// `now`: the current time, can be used by the strategy to apply grace period if it supports it.
    /// `ss_identites`: a sorted set of remote pubkeys currently connected to.
    /// `usage_table`: A lookup table from remote peer identity to last time a transaction was routed to.
    /// `evicting_masq` : a set of pubkey already schedule for evicting, may overlap with `ss_identities`.
    /// The resulted plan should not include any of `already_evicting`.
    /// `plan_ahead_size` : how far ahead should the strategy plan ahead future evictions.
    ///
    /// Returns:
    ///
    /// A list of [`quinn::Connection`] to evict in order of evicting priority.
    ///
    /// Post Conditions:
    ///
    /// 0 <= eviction plan length <= `plan_ahead_size`.
    ///
    fn plan_eviction(
        &self,
        now: Instant,
        ss_identies: &StakeSortedPeerSet,
        usage_table: &HashMap<Pubkey, Instant>,
        evicting_masq: &HashSet<Pubkey>,
        plan_ahead_size: usize,
    ) -> Vec<Pubkey>;
}

#[derive(Debug, Default)]
pub struct StakeSortedPeerSet {
    peer_stake_map: HashMap<Pubkey, u64 /* stake */>,
    sorted_map: BTreeMap<u64 /* stake */, HashSet<Pubkey>>,
}

impl StakeSortedPeerSet {
    pub fn remove(&mut self, peer: &Pubkey) -> bool {
        if let Some(old_stake) = self.peer_stake_map.remove(peer) {
            let mut is_entry_empty = false;
            if let Some(peers) = self.sorted_map.get_mut(&old_stake) {
                peers.remove(peer);
                is_entry_empty = true;
            }

            if is_entry_empty {
                self.sorted_map.remove(&old_stake);
            }

            true
        } else {
            false
        }
    }

    pub fn insert(&mut self, peer: Pubkey, stake: u64) -> bool {
        let already_present = self.remove(&peer);
        self.peer_stake_map.insert(peer, stake);
        self.sorted_map.entry(stake).or_default().insert(peer);
        already_present
    }

    pub fn iter(&self) -> impl Iterator<Item = (u64, Pubkey)> {
        self.sorted_map
            .iter()
            .flat_map(|(stake, peers)| peers.iter().map(|peer| (*stake, *peer)))
    }

    pub fn is_empty(&self) -> bool {
        self.peer_stake_map.is_empty()
    }
}

#[derive(Debug)]
pub struct StakeBasedEvictionStrategy {
    ///
    /// The duration of inactivity after which a remote peer is considered elligible for eviction.
    ///
    pub peer_idle_eviction_grace_period: Duration,
}

impl Default for StakeBasedEvictionStrategy {
    fn default() -> Self {
        Self {
            peer_idle_eviction_grace_period: DEFAULT_LEADER_DURATION,
        }
    }
}

impl ConnectionEvictionStrategy for StakeBasedEvictionStrategy {
    fn plan_eviction(
        &self,
        now: Instant,
        ss_identies: &StakeSortedPeerSet,
        usage_table: &HashMap<Pubkey, Instant>,
        already_evicting: &HashSet<Pubkey>,
        plan_ahead_size: usize,
    ) -> Vec<Pubkey> {
        if ss_identies.is_empty() {
            tracing::warn!("No active connections to evict");
            return Vec::new();
        }

        // We always evict to lowest staked remote peer first unless it has been used recently.
        // However, if the there only one connection available to evict, we evict it regardless of its stake and last usage.
        let plan = ss_identies
            .iter()
            .filter(|(_, peer)| !already_evicting.contains(peer))
            .filter(|(_, peer)| {
                let last_usage = usage_table.get(peer).expect("missing last activity");
                let elapsed = now.saturating_duration_since(*last_usage);
                elapsed >= self.peer_idle_eviction_grace_period
            })
            .take(plan_ahead_size)
            .map(|(_, peer)| peer)
            .collect::<Vec<_>>();

        if plan.is_empty() {
            // Or else we don't care, just evict the lowest-staked peer.
            ss_identies
                .iter()
                .filter(|(_, peer)| !already_evicting.contains(peer))
                .take(plan_ahead_size)
                .map(|(_, peer)| peer)
                .collect()
        } else {
            plan
        }
    }
}

/// Here's the simplified flow of a transaction through the QUIC gateway:
///
///  ┌────────────┐      ┌────────────┐       ┌───────────────┐
///  │Transaction │      │  QUIC      │       │ TxSenderWorker│        (Remote Validator)
///  │ Source     ┼──1──►│ Gateway    ┼──2────►               ┼──3────►
///  └────────────┘      └────▲───────┘       └─────┬─────────┘
///                           │                     │
///                           │                     │
///                           └───────4*─Failure────┘
///
///
/// Lazy connection establishment:
///
///  ┌───────────────┐
///  │New Transaction│
///  │  for Peer "X" │
///  └───────┬───────┘
///          forward
///          │
///   ┌──────▼─────────┐           ┌─────────────────────┐
///   │ Do I have a    │           │    Send it to       │
///   │a TxSenderWorker┼───Yes─────►TxSenderWork(#peer X)│
///   │ for Peer "X"?  │           └─────────────────────┘
///   └──────┬─────────┘
///          No
///          │
///   ┌──────▼────────────┐
///   │  Queue the        │
///   │ transaction       │
///   │  and schedule     │
///   │ connection attempt│
///   │  to peer "X"      │
///   └───────────────────┘
///
impl TokioQuicGatewayRuntime {
    ///
    /// Spawns a "connecting" task to a remote peer.
    /// this is called when a transaction is received for a remote peer which does not have a worker installed yet.
    ///
    fn spawn_connecting(&mut self, remote_peer_identity: Pubkey, attempt: usize) {
        if self
            .connecting_remote_peers
            .contains_key(&remote_peer_identity)
        {
            tracing::warn!(
                "Skipping connection attempt to remote peer: {} since it is already connecting",
                remote_peer_identity
            );
            return;
        }

        if self.being_evicted_peers.contains(&remote_peer_identity) {
            tracing::warn!(
                "Skipping connection attempt to remote peer: {} since it is being evicted",
                remote_peer_identity
            );
            self.drop_peer_queued_tx(remote_peer_identity, TxDropReason::RemotePeerBeingEvicted);
            return;
        }

        if self
            .tx_worker_handle_map
            .contains_key(&remote_peer_identity)
        {
            tracing::warn!(
                "Skipping connection attempt to remote peer: {} since it already has a worker",
                remote_peer_identity
            );
            return;
        }

        // We need signal to wait for eviction to complete before we can proceed with the connection.
        // Otherwise, the connecting attempt may fail to bind a local port.
        let maybe_wait_for_eviction = if !self.has_connection_capacity() {
            let notify = Arc::new(Notify::new());
            let waiting_eviction = WaitingEviction {
                remote_peer_identity,
                notify: Arc::clone(&notify),
            };
            self.connecting_blocked_by_eviction_list
                .push_back(waiting_eviction);
            Some(notify)
        } else {
            None
        };

        let service = Arc::clone(&self.leader_tpu_info_service);
        let endpoint_idx = self.get_least_used_endpoint();
        let cert = Arc::clone(&self.client_certificate);
        let max_idle_timeout = self.config.max_idle_timeout;
        let fut = ConnectingTask {
            service,
            remote_peer_identity,
            cert,
            max_idle_timeout,
            connection_timeout: self.config.connecting_timeout,
            tpu_port_kind: self.config.tpu_port_kind,
            wait_for_eviction: maybe_wait_for_eviction,
            endpoint: self.endpoints[endpoint_idx].clone(),
        }
        .run();
        let meta = ConnectingMeta {
            remote_peer_identity,
            connection_attempt: attempt,
            endpoint_idx,
            created_at: Instant::now(),
        };
        self.endpoints_usage[endpoint_idx]
            .connected_remote_peers
            .insert(remote_peer_identity);
        let abort_handle = self.connecting_tasks.spawn(fut);
        tracing::trace!(
            "Spawning connection for remote peer: {remote_peer_identity}, attempt: {attempt}"
        );
        self.connecting_remote_peers
            .insert(remote_peer_identity, abort_handle.id());
        self.connecting_meta.insert(abort_handle.id(), meta);
    }

    fn get_least_used_endpoint(&mut self) -> usize {
        self.endpoints_usage
            .iter()
            .enumerate()
            .min_by_key(|(_, usage)| usage.connected_remote_peers.len())
            .map(|(idx, _)| idx)
            .expect("At least one endpoint should be available")
    }

    ///
    /// Drops all queued transactions for a remote peer and notify the response outlet.
    ///
    fn drop_peer_queued_tx(&mut self, remote_peer_identity: Pubkey, reason: TxDropReason) {
        tracing::trace!(
            "Dropping queued tx for remote peer: {} due to reason: {:?}",
            remote_peer_identity,
            reason
        );
        if let Some(tx_queues) = self.tx_queues.remove(&remote_peer_identity) {
            let total = tx_queues.len();
            metrics::jet::incr_quic_gw_drop_tx_cnt(remote_peer_identity, total as u64);
            let tx_drop = TxDrop {
                remote_peer_identity,
                drop_reason: reason.clone(),
                dropped_gateway_tx_vec: tx_queues,
            };
            let _ = self.response_outlet.send(GatewayResponse::TxDrop(tx_drop));
        }
    }

    fn unreachable_peer(&mut self, remote_peer_identity: Pubkey) {
        self.drop_peer_queued_tx(remote_peer_identity, TxDropReason::RemotePeerUnreachable);
    }

    fn has_connection_capacity(&self) -> bool {
        self.tx_worker_handle_map.len() < self.max_concurrent_connection()
    }

    const fn max_concurrent_connection(&self) -> usize {
        self.config.max_concurrent_connections
    }

    ///
    /// Evicts a remote peer connection based on the stake and last activity.
    ///
    /// Since highly staked remote peers are more likely to be re-used in the future,
    /// we evict the lowest staked remote peer connection first, unless it has been used recently.
    ///
    fn do_eviction_if_required(&mut self) {
        let eviction_count_required = self
            .connecting_blocked_by_eviction_list
            .len()
            .saturating_sub(self.being_evicted_peers.len());

        if eviction_count_required == 0 {
            return;
        }
        let eviction_plan = self.eviction_strategy.plan_eviction(
            Instant::now(),
            &self.active_staked_sorted_remote_peer,
            &self.last_peer_activity,
            &self.being_evicted_peers,
            eviction_count_required,
        );
        tracing::trace!("Planned {} evictions", eviction_plan.len());
        eviction_plan
            .into_iter()
            .flat_map(|peer| self.tx_worker_handle_map.get(&peer))
            .for_each(|handle| {
                handle.cancel_notify.notify_one();
                metrics::jet::incr_quic_gw_total_connection_evictions_cnt(1);
                self.being_evicted_peers.insert(handle.remote_peer_identity);
            });
    }

    ///
    /// Installs a transaction sender worker for a remote peer with the given connection.
    ///
    fn install_worker(&mut self, remote_peer_identity: Pubkey, connection: Connection) {
        let (tx, rx) = mpsc::channel(self.config.transaction_sender_worker_channel_capacity);

        let connection = Arc::new(connection);
        let remote_peer_addr = connection.remote_address();
        let output_tx = self.response_outlet.clone();
        let cancel_notify = Arc::new(Notify::new());

        let worker = QuicTxSenderWorker {
            remote_peer: remote_peer_identity,
            remote_peer_addr,
            connection,
            incoming_rx: rx,
            output_tx,
            tx_queue: self
                .tx_queues
                .remove(&remote_peer_identity)
                .unwrap_or_default(),
            cancel_notify: Arc::clone(&cancel_notify),
            max_tx_attempt: self.config.max_send_attempt,
            tx_send_timeout: self.config.send_timeout,
        };

        let worker_fut = worker.run();
        let ah = self.tx_worker_set.spawn_on(worker_fut, &self.tx_worker_rt);
        let handle = TxWorkerSenderHandle {
            remote_peer_identity,
            remote_peer_addr,
            sender: tx,
            cancel_notify,
        };
        assert!(
            self.tx_worker_handle_map
                .insert(remote_peer_identity, handle)
                .is_none()
        );
        self.tx_worker_task_meta_map
            .insert(ah.id(), remote_peer_identity);
        tracing::debug!("Installed tx worker for remote peer: {remote_peer_identity}");
    }

    ///
    /// Handles the result of a connection attempt to a remote peer.
    ///
    /// Reattempts the connection if it fails, up to the maximum number of attempts, unless the peer is unreachable.
    ///
    fn handle_connecting_result(
        &mut self,
        result: Result<(task::Id, Result<Connection, ConnectingError>), JoinError>,
    ) {
        match result {
            Ok((task_id, result)) => {
                let ConnectingMeta {
                    remote_peer_identity,
                    connection_attempt,
                    endpoint_idx,
                    created_at,
                } = self.connecting_meta.remove(&task_id).unwrap();
                metrics::jet::observe_quic_gw_connection_time(created_at.elapsed());
                self.endpoints_usage[endpoint_idx]
                    .connected_remote_peers
                    .remove(&remote_peer_identity);
                let _ = self.connecting_remote_peers.remove(&remote_peer_identity);
                match result {
                    Ok(conn) => {
                        tracing::debug!("Connected to remote peer: {:?}", remote_peer_identity);
                        let remote_peer_stake = self
                            .stake_info_map
                            .get_stake_info(remote_peer_identity)
                            .unwrap_or(0);
                        self.active_staked_sorted_remote_peer
                            .insert(remote_peer_identity, remote_peer_stake);

                        self.remote_peer_addr_watcher
                            .register_watch(remote_peer_identity, conn.remote_address());

                        self.install_worker(remote_peer_identity, conn);
                        metrics::jet::incr_quic_gw_connection_success_cnt();
                    }
                    Err(connect_err) => {
                        metrics::jet::incr_quic_gw_connection_failure_cnt();

                        match connect_err {
                            ConnectingError::ConnectError(
                                quinn::ConnectError::EndpointStopping,
                            ) => {
                                // This should never happen, but if it does, we panic.
                                // The endpoint is stopping, so we cannot connect to the remote peer.
                                panic!(
                                    "Endpoint is stopping, cannot connect to remote peer: {remote_peer_identity}"
                                );
                            }
                            ConnectingError::ConnectionError(_)
                                if connection_attempt < self.config.max_connection_attempts =>
                            {
                                self.spawn_connecting(remote_peer_identity, connection_attempt + 1);
                            }
                            whatever => {
                                tracing::error!(
                                    "Failed to connect to remote peer: {remote_peer_identity}: {whatever:?}"
                                );
                                self.unreachable_peer(remote_peer_identity);
                            }
                        }
                    }
                }
            }
            Err(join_err) => {
                metrics::jet::incr_quic_gw_connection_failure_cnt();
                let ConnectingMeta {
                    remote_peer_identity,
                    connection_attempt: _,
                    endpoint_idx,
                    created_at: _,
                } = self
                    .connecting_meta
                    .remove(&join_err.id())
                    .expect("connecting_meta");

                self.endpoints_usage[endpoint_idx]
                    .connected_remote_peers
                    .remove(&remote_peer_identity);
                let _ = self.connecting_remote_peers.remove(&remote_peer_identity);
                tracing::error!(
                    "Join error during connecting to {remote_peer_identity:?}: {:?}",
                    join_err
                );
            }
        }
    }

    ///
    /// Accepts a transaction and determines how to handle it based on the remote peer's status.
    ///
    /// If a transaction sender worker exists for the remote peer, it is fowarded to it.
    /// If not, the transaction is queued for later processing and a connection attempt is scheduled.
    ///
    fn accept_tx(&mut self, tx: GatewayTransaction) {
        let remote_peer_identity = tx.remote_peer;
        self.last_peer_activity
            .insert(remote_peer_identity, Instant::now());
        let tx_id = tx.tx_sig;
        // Do I have a transaction sender worker for this remote peer?
        if let Some(handle) = self.tx_worker_handle_map.get(&remote_peer_identity) {
            // If we have an active transaction sender worker for the remote peer,
            metrics::jet::incr_quic_gw_tx_connection_cache_hit_cnt();
            match handle.sender.try_send(tx) {
                Ok(_) => {
                    tracing::trace!("{tx_id} sent to worker");
                    metrics::jet::incr_quic_gw_tx_relayed_to_worker(remote_peer_identity);
                }
                Err(e) => match e {
                    mpsc::error::TrySendError::Full(tx) => {
                        tracing::warn!(
                            "Remote peer: {:?} tx queue is full, dropping tx: {:?}",
                            remote_peer_identity,
                            tx_id
                        );
                        let txdrop = TxDrop {
                            remote_peer_identity,
                            drop_reason: TxDropReason::RateLimited,
                            dropped_gateway_tx_vec: VecDeque::from([(tx, 1)]),
                        };
                        metrics::jet::incr_quic_gw_drop_tx_cnt(remote_peer_identity, 1);
                        let _ = self.response_outlet.send(GatewayResponse::TxDrop(txdrop));
                    }
                    mpsc::error::TrySendError::Closed(tx) => {
                        tracing::debug!("Enqueuing tx: {tx_id:.10}",);
                        self.tx_queues
                            .entry(remote_peer_identity)
                            .or_default()
                            .push_back((tx, 1));
                    }
                },
            }
        } else {
            metrics::jet::incr_quic_gw_tx_connection_cache_miss_cnt();
            // We don't have any active transaction sender worker for the remote peer,
            // we need to queue the transaction and try to spawn a new connection.
            self.tx_queues
                .entry(remote_peer_identity)
                .or_default()
                .push_back((tx, 1));
            tracing::trace!("queuing tx: {:?}", tx_id);

            // Check if we are not already connecting to this remote peer.
            if !self
                .connecting_remote_peers
                .contains_key(&remote_peer_identity)
            {
                // If the remote peer is already being connected, just queue the tx.
                self.spawn_connecting(remote_peer_identity, 1);
            }
        }
    }

    fn unblock_eviction_waiting_connection(&mut self) {
        while let Some(WaitingEviction {
            remote_peer_identity,
            notify,
        }) = self.connecting_blocked_by_eviction_list.pop_front()
        {
            notify.notify_one();

            // If we are still trying to connect to this peer, stop unblocking more.
            if self
                .connecting_remote_peers
                .contains_key(&remote_peer_identity)
            {
                tracing::trace!(
                    "Unblocked waiting connection for remote peer: {}",
                    remote_peer_identity
                );
                break;
            }
            // Else continue the loop to unblock the next waiting connection.
        }
    }

    ///
    /// One of the transaction sender worker has completed its work or failed.
    ///
    fn handle_worker_result(&mut self, result: Result<(Id, TxSenderWorkerCompleted), JoinError>) {
        match result {
            Ok((id, mut worker_completed)) => {
                let remote_peer_identity = self
                    .tx_worker_task_meta_map
                    .remove(&id)
                    .expect("tx worker meta");

                self.active_staked_sorted_remote_peer
                    .remove(&remote_peer_identity);
                self.remote_peer_addr_watcher.forget(remote_peer_identity);

                self.unblock_eviction_waiting_connection();
                let is_evicted_conn = self.being_evicted_peers.remove(&remote_peer_identity);
                let worker_tx = self
                    .tx_worker_handle_map
                    .remove(&remote_peer_identity)
                    .expect("tx worker sender");
                self.last_peer_activity.remove(&remote_peer_identity);
                drop(worker_tx);

                tracing::trace!(
                    "Tx worker for remote peer: {:?} completed, err: {:?}, canceled: {}, evicted: {}",
                    remote_peer_identity,
                    worker_completed.err,
                    worker_completed.canceled,
                    is_evicted_conn
                );

                while let Ok(tx) = worker_completed.rx.try_recv() {
                    // Add to pending_tx so it gets rescued below
                    worker_completed.pending_tx.push_back(tx);
                }
                // It's possible that the worker failed while having pending transactions.
                // We need to "rescue" those transactions if any and if the worker didn't fail due to fatal errors.

                let tx_to_rescue = self.tx_queues.entry(remote_peer_identity).or_default();
                while let Ok(tx) = worker_completed.rx.try_recv() {
                    tx_to_rescue.push_back((tx, 1));
                }
                while let Some((tx, attempt)) = worker_completed.pending_tx.pop_front() {
                    tx_to_rescue.push_back((tx, attempt));
                }

                let is_peer_unreachable = worker_completed
                    .err
                    .filter(|e| {
                        matches!(
                            e,
                            TxSenderWorkerError::ConnectionLost(ConnectionError::VersionMismatch)
                        )
                    })
                    .is_some();

                if worker_completed.canceled {
                    tracing::trace!("Remote peer: {remote_peer_identity} tx worker was canceled");
                }

                if is_peer_unreachable {
                    // If the peer is unreachable, we drop all queued transactions for it.
                    self.unreachable_peer(remote_peer_identity);
                    metrics::jet::incr_quic_gw_connection_close_cnt();
                } else if is_evicted_conn {
                    // If the worker was schedule for eviction, we simply drop all queued transactions
                    // because evicted workers are not expected to reconnect soon since they have been
                    // chosen to be eviction strategy. We don't want to be stuck in a loop
                    // where we keep evicting the same peer, so we drop the queued transactions.
                    // and start from a clean slate.
                    metrics::jet::incr_quic_gw_connection_close_cnt();
                    tracing::trace!(
                        "Remote peer: {} tx worker was canceled, will not reconnect",
                        remote_peer_identity
                    );
                    self.drop_peer_queued_tx(remote_peer_identity, TxDropReason::DropByGateway);
                } else if !tx_to_rescue.is_empty() {
                    // If the worker didn't have a fatal error and was not evicted and still has queued transactions,
                    // we can safely reattempt to connect to the remote peer.
                    // This can happen to transient network errors or remote peer being temporarily unavailable.
                    // We can safely resume connection and try to send the queued transactions.
                    tracing::trace!(
                        "Remote peer: {} has queued tx, wil reconnect",
                        remote_peer_identity
                    );
                    self.last_peer_activity
                        .insert(remote_peer_identity, Instant::now());
                    self.spawn_connecting(remote_peer_identity, 1);
                }
            }
            Err(join_err) => {
                panic!("Join error during tx sender worker ended: {:?}", join_err);
            }
        }
    }

    ///
    /// Schedules a graceful drop of all transaction workers.
    ///
    /// The scheduled task waits for all transaction workers to complete and drop their senders.
    /// All transaction workers are detached from the gateway runtime and not managed anymore.
    ///
    ///
    fn schedule_graceful_drop_all_worker(&mut self) {
        tracing::trace!("Scheduling graceful drop of all transaction workers");
        let mut tx_worker_meta = std::mem::take(&mut self.tx_worker_task_meta_map);
        let tx_worker_sender_map = std::mem::take(&mut self.tx_worker_handle_map);
        let mut tx_worker_set = std::mem::take(&mut self.tx_worker_set);

        let fut = async move {
            drop(tx_worker_sender_map);
            while let Some(result) = tx_worker_set.join_next_with_id().await {
                let id = match &result {
                    Ok((id, _)) => *id,
                    Err(e) => e.id(),
                };
                let remote_peer = tx_worker_meta.remove(&id).unwrap();
                tracing::trace!("graceful drop worker for remote peer: {}", remote_peer);
                if let Err(e) = result {
                    tracing::debug!("remote peer {remote_peer} join failed with {e:?}");
                }
            }
        };

        let ah = self.tasklet.spawn(fut);
        self.tasklet_meta
            .insert(ah.id(), TokioGatewayTaskMeta::DropAllWorkers);
    }

    ///
    /// Updates the gateway identity and reconnects to all remote peers with the new identity.
    ///
    fn update_identity(&mut self, update_identity_cmd: UpdateGatewayIdentityCommand) {
        let UpdateGatewayIdentityCommand {
            new_identity,
            callback,
        } = update_identity_cmd;
        self.schedule_graceful_drop_all_worker();
        self.connecting_tasks.abort_all();
        self.connecting_tasks.detach_all();
        self.connecting_remote_peers.clear();
        let connecting_meta = std::mem::take(&mut self.connecting_meta);

        // Update identity
        let (certificate, privkey) = new_dummy_x509_certificate(&new_identity);
        let cert = Arc::new(QuicClientCertificate {
            certificate,
            key: privkey,
        });

        self.client_certificate = cert;
        self.identity = new_identity;
        metrics::jet::quic_set_identity(self.identity.pubkey());
        connecting_meta.values().for_each(|meta| {
            self.spawn_connecting(meta.remote_peer_identity, meta.connection_attempt);
        });

        if !connecting_meta.is_empty() {
            tracing::trace!(
                "Will auto-reconnect to {} remote peers after identity update",
                connecting_meta.len()
            );
        }

        callback
            .set
            .store(true, std::sync::atomic::Ordering::Relaxed);
        callback.waker.wake();
        tracing::trace!("Updated gateway identity to: {}", self.identity.pubkey());
    }

    ///
    /// Similar to [`TokioQuicGatewayRuntime::update_identity`], but await a synchronization barrier
    /// before resuming gateway operations.
    ///
    async fn update_identity_sync(&mut self, command: MultiStepIdentitySynchronizationCommand) {
        let MultiStepIdentitySynchronizationCommand {
            new_identity,
            barrier,
        } = command;

        self.schedule_graceful_drop_all_worker();
        self.connecting_tasks.abort_all();
        self.connecting_tasks.detach_all();
        self.connecting_remote_peers.clear();
        let connecting_meta = std::mem::take(&mut self.connecting_meta);

        // Update identity
        let (certificate, privkey) = new_dummy_x509_certificate(&new_identity);
        let cert = Arc::new(QuicClientCertificate {
            certificate,
            key: privkey,
        });

        self.client_certificate = cert;
        self.identity = new_identity;
        metrics::jet::quic_set_identity(self.identity.pubkey());
        // Wait for the barrier to be released
        barrier.wait().await;
        connecting_meta.values().for_each(|meta| {
            self.spawn_connecting(meta.remote_peer_identity, meta.connection_attempt);
        });

        if !connecting_meta.is_empty() {
            tracing::trace!(
                "Will auto-reconnect to {} remote peers after identity update",
                connecting_meta.len()
            );
        }

        tracing::trace!("Updated gateway identity to: {}", self.identity.pubkey());
    }

    async fn handle_cnc(&mut self, command: GatewayCommand) {
        match command {
            GatewayCommand::UpdateIdenttiy(update_gateway_identity_command) => {
                self.update_identity(update_gateway_identity_command);
            }
            GatewayCommand::MultiStepIdentitySynchronization(
                multi_step_identity_synchronization_command,
            ) => {
                self.update_identity_sync(multi_step_identity_synchronization_command)
                    .await;
            }
        }
    }

    fn handle_tasklet_result(&mut self, result: Result<(Id, ()), JoinError>) {
        let id = match &result {
            Ok((id, _)) => *id,
            Err(join_err) => join_err.id(),
        };
        let meta = self.tasklet_meta.remove(&id).expect("tasklet meta");

        match meta {
            TokioGatewayTaskMeta::DropAllWorkers => {
                tracing::info!(
                    "finished graceful drop of all transaction workers with : {result:?}"
                );
            }
        }
    }

    fn update_prom_metrics(&self) {
        let num_active_workers = self.tx_worker_handle_map.len();
        let num_connecting_tasks = self.connecting_tasks.len();
        let num_queued_tx = self.tx_queues.values().map(|q| q.len()).sum::<usize>();
        metrics::jet::set_quic_gw_active_connection_cnt(num_active_workers);
        metrics::jet::set_quic_gw_connecting_cnt(num_connecting_tasks);
        metrics::jet::set_quic_gw_ongoing_evictions_cnt(self.being_evicted_peers.len());
        metrics::jet::set_quic_gw_tx_blocked_by_connecting_cnt(num_queued_tx);
    }

    fn handle_remote_peer_addr_change(&mut self, remote_peers_changed: HashSet<Pubkey>) {
        for remote_peer in remote_peers_changed {
            if let Some(handle) = self.tx_worker_handle_map.get(&remote_peer) {
                // If we have a worker for the remote peer, we need to update its address.
                let maybe_new_addr = self
                    .leader_tpu_info_service
                    .get_quic_dest_addr(remote_peer, self.config.tpu_port_kind);
                match maybe_new_addr {
                    Some(new_addr) => {
                        if new_addr != handle.remote_peer_addr {
                            tracing::debug!(
                                "Remote peer address changed: {} from {:?} to {:?}, will cancel worker...",
                                remote_peer,
                                handle.remote_peer_addr,
                                new_addr
                            );
                            // Update the worker's remote address.
                            handle.cancel_notify.notify_one();
                            metrics::jet::incr_quic_gw_remote_peer_addr_changes_detected();
                        }
                    }
                    None => {
                        // If we don't have a new address, we need to drop the worker.
                        handle.cancel_notify.notify_one();
                        metrics::jet::incr_quic_gw_remote_peer_addr_changes_detected();
                    }
                }
            }
        }
    }

    fn try_predict_upcoming_leaders_if_necessary(&mut self) {
        // THIS BRANCH IS HIGHLY LIKELY TO BE TRUE
        if self.next_leader_prediction_deadline.elapsed() == Duration::ZERO {
            return;
        }

        if let Some(lh) = self
            .config
            .leader_prediction_lookahead
            .map(|nz| nz.get() as u64)
        {
            // Whatever the lookahead we are using, next prediction deadline should be equal to
            // half of the lookahead period in combined slot time.
            // Say we have 10 leaders LH, each leaders gets 4 consecutive slots,
            // so we have 40 slots in total.
            // Once we predicted the next leaders for next 40 slots, there is no need
            // to predict them again for at least half of that time, thus the division by 2.
            // We also don't wait the full 40 slots, so we can start predicting again earlier before any
            // incoming transaction request arrives.
            // Lastly, the floor is 200ms.
            // You may be wondering why we don't use tokio sleep or tick,
            // since this is a on the critical path of transaction sending, I don't want to add too much overhead.
            // Tokio timed based primitives usually hides mutexes and other synchronization primitives behind
            // a layer of abstraction, which can introduce latency and complexity.
            // Mutex would be acquire on each sleep registration or cancelation (which happen alot when using tokio::select! macro).
            let wait_dur_ms = (lh * NUM_CONSECUTIVE_LEADER_SLOTS * DEFAULT_MS_PER_SLOT) / 2;
            let wait_dur = Duration::from_millis(wait_dur_ms.max(DEFAULT_MS_PER_SLOT / 2));
            self.next_leader_prediction_deadline = Instant::now() + wait_dur;

            let upcoming_leaders = self
                .leader_predictor
                .try_predict_next_n_leaders(lh as usize);
            for upcoming_leader in upcoming_leaders {
                let is_already_connectish =
                    self.tx_worker_handle_map.contains_key(&upcoming_leader)
                        || self.connecting_remote_peers.contains_key(&upcoming_leader);

                if !is_already_connectish {
                    metrics::jet::incr_quic_gw_leader_prediction_hit();
                    tracing::trace!(
                        "Spawning connection for predicted upcoming leader: {}",
                        upcoming_leader
                    );
                    self.spawn_connecting(upcoming_leader, self.config.max_connection_attempts);
                } else {
                    metrics::jet::incr_quic_gw_leader_prediction_miss();
                }
            }
        } else {
            // If we don't have leader prediction lookahead configured, we don't predict upcoming leaders.
            // Set the next prediction deadline to a long time in the future.
            // So this function exit early next time it is called.
            self.next_leader_prediction_deadline = Instant::now() + FOREVER;
        }
    }

    pub async fn run(mut self) {
        metrics::jet::quic_set_identity(self.identity.pubkey());

        loop {
            self.do_eviction_if_required();
            self.update_prom_metrics();
            self.try_predict_upcoming_leaders_if_necessary();

            tokio::select! {
                maybe = self.tx_inlet.recv() => {
                    match maybe {
                        Some(tx) => {
                            self.accept_tx(tx);
                        }
                        None => {
                            tracing::debug!("Transaction gateway inlet closed");
                            break;
                        }
                    }
                }
                // If cnc_rx returns None, we don't care as clients can safely drop cnc sender and the runtime should keep function.
                Some(command) = self.cnc_rx.recv() => {
                    self.handle_cnc(command).await;
                }

                Some(result) = self.tx_worker_set.join_next_with_id() => {
                    self.handle_worker_result(result);
                }

                Some(result) = self.connecting_tasks.join_next_with_id() => {
                    self.handle_connecting_result(result);
                }

                Some(result) = self.tasklet.join_next_with_id() => {
                    self.handle_tasklet_result(result);
                }
                changes = self.remote_peer_addr_watcher.notified() => {
                    self.handle_remote_peer_addr_change(changes);
                }
            }
        }

        self.schedule_graceful_drop_all_worker();
        while let Some(result) = self.tasklet.join_next_with_id().await {
            self.handle_tasklet_result(result);
        }
    }
}

struct RemotePeerAddrWatcher {
    changes: Arc<StdMutex<HashSet<Pubkey>>>,
    cnc_tx: mpsc::UnboundedSender<RemotePeerAddrWatcherCommand>,
    notify: Arc<Notify>,
}

impl RemotePeerAddrWatcher {
    fn new(
        refresh_interval: Duration,
        tpu_port_kind: ConfigQuicTpuPort,
        leader_tpu_info_service: Arc<dyn LeaderTpuInfoService + Send + Sync + 'static>,
    ) -> Self {
        let shared = Default::default();
        let (cnc_tx, cnc_rx) = mpsc::unbounded_channel();
        let notify = Arc::new(Notify::new());

        // The event loop closes when the watcher is dropped.
        let ev_loop = RemotePeerAddrWatcherEvLoop {
            changes: Arc::clone(&shared),
            leader_tpu_info_service,
            cnc_rx,
            peers_to_watch_map: HashMap::new(),
            tpu_port_kind,
            interval: refresh_interval,
            notify: Arc::clone(&notify),
        };

        tokio::spawn(async move {
            ev_loop.run().await;
        });

        RemotePeerAddrWatcher {
            changes: shared,
            cnc_tx,
            notify,
        }
    }

    ///
    /// Registers a watch for a remote peer's address.
    ///
    /// If the remote peer's address changes, it will be notified through the `notified` method.
    /// Note that remote peer address watches are only good for one address change. That means if the remote peer address changes again,
    /// you need to register a new watch in order to be notified about the next change.
    ///
    fn register_watch(&self, remote_peer: Pubkey, addr: SocketAddr) {
        self.cnc_tx
            .send(RemotePeerAddrWatcherCommand::RegisterWatch(
                remote_peer,
                addr,
            ))
            .expect("Remote peer address watcher command channel is closed");
    }

    ///
    /// Deregisters a watch for a remote peer's address.
    ///
    fn forget(&self, remote_peer: Pubkey) {
        self.cnc_tx
            .send(RemotePeerAddrWatcherCommand::DeregisterWatch(remote_peer))
            .expect("Remote peer address watcher command channel is closed");
    }

    ///
    /// Waits for a remote peer address change notification.
    /// Returns a set of remote peers whose addresses have changed since the last notification.
    ///
    /// Cancel-Sefety:
    ///
    /// This method is cancel-safe and won't lose notifications.
    async fn notified(&mut self) -> HashSet<Pubkey> {
        self.notify.notified().await;
        let mut guard = self.changes.lock().expect("Mutex is poisoned");
        std::mem::take(&mut *guard)
    }
}

enum RemotePeerAddrWatcherCommand {
    RegisterWatch(Pubkey, SocketAddr),
    DeregisterWatch(Pubkey),
}

struct RemotePeerAddrWatcherEvLoop {
    changes: Arc<StdMutex<HashSet<Pubkey>>>,
    leader_tpu_info_service: Arc<dyn LeaderTpuInfoService + Send + Sync + 'static>,
    cnc_rx: mpsc::UnboundedReceiver<RemotePeerAddrWatcherCommand>,
    peers_to_watch_map: HashMap<Pubkey, SocketAddr>,
    tpu_port_kind: ConfigQuicTpuPort,
    interval: Duration,
    notify: Arc<Notify>,
}

impl RemotePeerAddrWatcherEvLoop {
    fn handle_cnc(&mut self, command: RemotePeerAddrWatcherCommand) {
        match command {
            RemotePeerAddrWatcherCommand::RegisterWatch(pubkey, initial_addr) => {
                self.peers_to_watch_map
                    .entry(pubkey)
                    .or_insert(initial_addr);
            }
            RemotePeerAddrWatcherCommand::DeregisterWatch(pubkey) => {
                self.peers_to_watch_map.remove(&pubkey);
            }
        }
    }

    fn update_peers_to_watch(&mut self) {
        let diff = self
            .peers_to_watch_map
            .iter()
            .filter_map(|(pubkey, last_known_addr)| {
                let new_addr = self
                    .leader_tpu_info_service
                    .get_quic_dest_addr(*pubkey, self.tpu_port_kind);
                match new_addr {
                    Some(new_addr) => {
                        if new_addr != *last_known_addr {
                            Some(*pubkey)
                        } else {
                            None
                        }
                    }
                    None => Some(*pubkey),
                }
            })
            .collect::<Vec<_>>();
        if diff.is_empty() {
            return;
        }
        {
            let mut guard = self.changes.lock().expect("Mutex is poisoned");
            for pubkey in diff {
                let old = self.peers_to_watch_map.remove(&pubkey).unwrap();
                tracing::trace!(
                    "Remote peer address changed: {}, used to be advertised on {:?}",
                    pubkey,
                    old,
                );
                guard.insert(pubkey);
            }
            self.notify.notify_one();
        }
    }

    async fn run(mut self) {
        let mut interval = interval(self.interval);
        loop {
            tokio::select! {
                _  = interval.tick() => {
                    self.update_peers_to_watch();
                },
                maybe = self.cnc_rx.recv() => {
                    match maybe {
                        Some(command) => {
                            self.handle_cnc(command);
                        }
                        None => {
                            tracing::debug!("Remote peer address watcher inlet closed");
                            break;
                        }
                    }
                }
            }
        }
    }
}

pub struct TokioQuicGatewaySession {
    ///
    /// The [`GatewayIdentityUpdater`] use to change the gateway configured [`Keypair`].
    ///
    pub gateway_identity_updater: GatewayIdentityUpdater,

    ///
    /// Sink to send transaction to.
    /// If all reference to the sink are dropped, the underlying gateway runtime will stop too.
    ///
    pub gateway_tx_sink: mpsc::Sender<GatewayTransaction>,

    ///
    /// Source emitting gateway response.
    ///
    pub gateway_response_source: mpsc::UnboundedReceiver<GatewayResponse>,

    ///
    /// Handle to tokio-based QUIC gateway runtime.
    /// Dropping this handle does not interrupt the gateway runtime.
    ///
    pub gateway_join_handle: JoinHandle<()>,
}

///
/// Factory struct to spawn tokio-based QUIC gateway
///
pub struct TokioQuicGatewaySpawner {
    pub stake_info_map: StakeInfoMap,
    pub leader_tpu_info_service: Arc<dyn LeaderTpuInfoService + Send + Sync + 'static>,
    pub gateway_tx_channel_capacity: usize,
}

impl TokioQuicGatewaySpawner {
    pub fn spawn_with_default(&self, identity: Keypair) -> TokioQuicGatewaySession {
        self.spawn(
            identity,
            Default::default(),
            Arc::new(StakeBasedEvictionStrategy::default()),
            Arc::new(IgnorantLeaderPredictor),
        )
    }

    pub fn spawn(
        &self,
        identity: Keypair,
        config: QuicGatewayConfig,
        eviction_strategy: Arc<dyn ConnectionEvictionStrategy + Send + Sync + 'static>,
        leader_schedule: Arc<dyn UpcomingLeaderPredictor + Send + Sync + 'static>,
    ) -> TokioQuicGatewaySession {
        self.spawn_on(
            identity,
            config,
            eviction_strategy,
            leader_schedule,
            tokio::runtime::Handle::current(),
        )
    }

    pub fn spawn_on(
        &self,
        identity: Keypair,
        config: QuicGatewayConfig,
        eviction_strategy: Arc<dyn ConnectionEvictionStrategy + Send + Sync + 'static>,
        leader_predictor: Arc<dyn UpcomingLeaderPredictor + Send + Sync + 'static>,
        gateway_rt: Handle,
    ) -> TokioQuicGatewaySession {
        let (tx_inlet, tx_outlet) = mpsc::channel(self.gateway_tx_channel_capacity);
        let (gateway_resp_tx, gateway_resp_rx) = mpsc::unbounded_channel();
        let (gateway_cnc_tx, gateway_cnc_rx) = mpsc::channel(10);

        let (certificate, privkey) = new_dummy_x509_certificate(&identity);
        let cert = Arc::new(QuicClientCertificate {
            certificate,
            key: privkey,
        });

        let mut endpoints = vec![];
        let mut endpoints_usage = vec![];
        for _ in 0..config.num_endpoints.get() {
            let endpoint = (0..config.max_local_port_binding_attempts)
                .find_map(|_| {
                    let (_, client_socket) = solana_net_utils::bind_in_range(
                        IpAddr::V4(Ipv4Addr::UNSPECIFIED),
                        config.port_range,
                    )
                    .ok()?;
                    Endpoint::new(
                        quinn::EndpointConfig::default(),
                        None,
                        client_socket,
                        Arc::new(quinn::TokioRuntime),
                    )
                    .ok()
                })
                .expect("Failed to create QUIC endpoint");

            endpoints.push(endpoint);
            endpoints_usage.push(EndpointUsage::default());
        }

        let remote_peer_addr_watcher = RemotePeerAddrWatcher::new(
            config.remote_peer_addr_watch_interval,
            config.tpu_port_kind,
            Arc::clone(&self.leader_tpu_info_service),
        );

        let gateway_runtime = TokioQuicGatewayRuntime {
            stake_info_map: self.stake_info_map.clone(),
            tx_worker_handle_map: Default::default(),
            tx_worker_task_meta_map: Default::default(),
            tx_worker_set: Default::default(),
            active_staked_sorted_remote_peer: Default::default(),
            tx_queues: Default::default(),
            tx_worker_rt: gateway_rt.clone(),
            identity,
            connecting_tasks: JoinSet::new(),
            connecting_meta: Default::default(),
            connecting_remote_peers: Default::default(),
            leader_tpu_info_service: Arc::clone(&self.leader_tpu_info_service),
            config,
            client_certificate: cert,
            tx_inlet: tx_outlet,
            response_outlet: gateway_resp_tx,
            cnc_rx: gateway_cnc_rx,
            tasklet: Default::default(),
            tasklet_meta: Default::default(),
            last_peer_activity: Default::default(),
            being_evicted_peers: Default::default(),
            eviction_strategy,
            connecting_blocked_by_eviction_list: Default::default(),
            endpoints,
            endpoints_usage,
            remote_peer_addr_watcher,
            leader_predictor,
            next_leader_prediction_deadline: Instant::now(),
        };

        let jh = gateway_rt.spawn(gateway_runtime.run());

        TokioQuicGatewaySession {
            gateway_tx_sink: tx_inlet,
            gateway_identity_updater: GatewayIdentityUpdater {
                cnc_tx: gateway_cnc_tx,
            },
            gateway_response_source: gateway_resp_rx,
            gateway_join_handle: jh,
        }
    }
}

pub struct GatewayIdentityUpdater {
    ///
    /// Command-and-control channel to send command to the QUIC gateway
    cnc_tx: mpsc::Sender<GatewayCommand>,
}

///
/// All the updater API is set a "mut" concurrent identity update.
///
impl GatewayIdentityUpdater {
    ///
    /// Changes the configured identity in the QUIC gateway
    ///
    pub async fn update_identity(&mut self, identity: Keypair) {
        let shared = UpdateIdentityInner {
            set: AtomicBool::new(false),
            waker: AtomicWaker::new(),
        };
        let shared = Arc::new(shared);
        let cmd = UpdateGatewayIdentityCommand {
            new_identity: identity,
            callback: Arc::clone(&shared),
        };
        self.cnc_tx
            .send(GatewayCommand::UpdateIdenttiy(cmd))
            .await
            .expect("disconnected");
        let update_identity = UpdateIdentity {
            inner: shared,
            _this: self,
        };
        update_identity.await
    }
}

#[async_trait::async_trait]
impl JetIdentitySyncMember for GatewayIdentityUpdater {
    async fn pause_for_identity_update(
        &self,
        new_identity: Keypair,
        barrier: Arc<tokio::sync::Barrier>,
    ) {
        let cmd = MultiStepIdentitySynchronizationCommand {
            new_identity,
            barrier,
        };
        self.cnc_tx
            .send(GatewayCommand::MultiStepIdentitySynchronization(cmd))
            .await
            .expect("disconnected");
    }
}

///
/// The shared state used to notify the completion of the identity update.
/// See [`UpdateIdentity`] for more details.
struct UpdateIdentityInner {
    set: AtomicBool,
    waker: AtomicWaker,
}

///
/// Future that waits for the identity update to complete.
/// This future is used to ensure that the identity update is completed before proceeding.
///
pub struct UpdateIdentity<'a> {
    inner: Arc<UpdateIdentityInner>,
    _this: &'a GatewayIdentityUpdater, /* phantom data to prevent two threads from updating the identity at the same time */
}

impl Future for UpdateIdentity<'_> {
    type Output = ();

    fn poll(
        self: std::pin::Pin<&mut Self>,
        cx: &mut std::task::Context<'_>,
    ) -> std::task::Poll<Self::Output> {
        // quick check to avoid registration if already done.
        if self.inner.set.load(std::sync::atomic::Ordering::Relaxed) {
            return Poll::Ready(());
        }

        self.inner.waker.register(cx.waker());

        // Need to check condition **after** `register` to avoid a race
        // condition that would result in lost notifications.
        if self.inner.set.load(std::sync::atomic::Ordering::Relaxed) {
            Poll::Ready(())
        } else {
            Poll::Pending
        }
    }
}

pub const fn module_path_for_test() -> &'static str {
    module_path!()
}

#[cfg(test)]
mod test {
    use {
        crate::quic_gateway::{
            GatewayCommand, GatewayIdentityUpdater, StakeSortedPeerSet,
            UpdateGatewayIdentityCommand,
        },
        solana_keypair::Keypair,
        solana_pubkey::Pubkey,
        std::time::Duration,
        tokio::sync::mpsc,
    };

    #[tokio::test]
    async fn test_update_identity_fut() {
        let (cnc_tx, mut cnc_rx) = mpsc::channel(10);
        let mut updater = GatewayIdentityUpdater { cnc_tx };

        let jh = tokio::spawn(async move {
            let GatewayCommand::UpdateIdenttiy(UpdateGatewayIdentityCommand {
                new_identity,
                callback,
            }) = cnc_rx.recv().await.unwrap()
            else {
                panic!("Expected UpdateIdenttiy command");
            };
            tokio::time::sleep(Duration::from_secs(2)).await;
            callback
                .set
                .store(true, std::sync::atomic::Ordering::Relaxed);
            callback.waker.wake();
            new_identity
        });

        let identity = Keypair::new();
        updater.update_identity(identity.insecure_clone()).await;

        let actual = jh.await.unwrap();
        assert_eq!(actual, identity)
    }

    #[test]
    fn test_stake_sorted_peer() {
        let mut set = StakeSortedPeerSet::default();

        let pk1 = Pubkey::new_unique();
        let pk2 = Pubkey::new_unique();
        let pk3 = Pubkey::new_unique();
        assert!(!set.insert(pk3, 100));
        assert!(!set.insert(pk2, 10));
        assert!(!set.insert(pk1, 1));

        let actual = set.iter().map(|(_, pk)| pk).collect::<Vec<_>>();

        assert_eq!(actual, vec![pk1, pk2, pk3]);

        assert!(set.remove(&pk1));
        assert!(set.remove(&pk2));
        assert!(set.remove(&pk3));

        assert!(!set.remove(&pk3));

        let actual = set.iter().count();
        assert_eq!(actual, 0);
    }
}

#[cfg(test)]
mod stake_based_eviction_strategy_test {
    use {
        crate::quic_gateway::{ConnectionEvictionStrategy, StakeSortedPeerSet},
        solana_pubkey::Pubkey,
        std::time::{Duration, Instant},
    };

    #[test]
    fn it_should_evict_lowest_stake_peer() {
        let strategy = super::StakeBasedEvictionStrategy {
            // We put no grace period for this test.
            peer_idle_eviction_grace_period: Duration::ZERO,
        };

        let mut active_staked_sorted_remote_peer = StakeSortedPeerSet::default();
        let mut last_peer_activity = std::collections::HashMap::new();

        let peer1 = Pubkey::new_unique();
        let peer2 = Pubkey::new_unique();
        let peer3 = Pubkey::new_unique();

        active_staked_sorted_remote_peer.insert(peer1, 100);
        active_staked_sorted_remote_peer.insert(peer2, 50);
        active_staked_sorted_remote_peer.insert(peer3, 10);

        last_peer_activity.insert(peer1, std::time::Instant::now());
        last_peer_activity.insert(peer2, std::time::Instant::now());
        last_peer_activity.insert(peer3, std::time::Instant::now());

        let eviction_plan = strategy.plan_eviction(
            Instant::now(),
            &active_staked_sorted_remote_peer,
            &last_peer_activity,
            &Default::default(), // max connections to evict
            1,
        );
        // It should propose to evict the lowest staked peer
        assert_eq!(eviction_plan.len(), 1);
        assert!(eviction_plan.contains(&peer3));
    }

    #[test]
    fn it_should_take_into_account_usage_grace_period() {
        let now = Instant::now();
        let grace_period = Duration::from_secs(1);
        let strategy = super::StakeBasedEvictionStrategy {
            // We put no grace period for this test.
            peer_idle_eviction_grace_period: grace_period,
        };

        let mut active_staked_sorted_remote_peer = StakeSortedPeerSet::default();
        let mut last_peer_activity = std::collections::HashMap::new();

        let peer1 = Pubkey::new_unique();
        let peer2 = Pubkey::new_unique();
        let peer3 = Pubkey::new_unique();

        active_staked_sorted_remote_peer.insert(peer1, 100);
        active_staked_sorted_remote_peer.insert(peer2, 50);
        active_staked_sorted_remote_peer.insert(peer3, 10);

        last_peer_activity.insert(peer1, now - grace_period);
        last_peer_activity.insert(peer2, now - grace_period);
        // Lets make the lowest staked peer seems recently active.
        // this should prevent it from being evicted.
        last_peer_activity.insert(peer3, now);

        let eviction_plan = strategy.plan_eviction(
            now,
            &active_staked_sorted_remote_peer,
            &last_peer_activity,
            &Default::default(), // max connections to evict
            1,
        );
        // It should propose to evict the 2nd lowest staked peer
        // Since the `peer3` has been used recently.
        tracing::trace!("Eviction plan: {:?}", eviction_plan);
        assert_eq!(eviction_plan.len(), 1);
        assert!(eviction_plan.contains(&peer2));
    }

    #[test]
    fn it_should_pick_lowest_stake_peer_if_all_peers_have_been_recently_used() {
        let now = Instant::now();
        let grace_period = Duration::from_secs(100);
        let strategy = super::StakeBasedEvictionStrategy {
            // We put no grace period for this test.
            peer_idle_eviction_grace_period: grace_period,
        };

        let mut active_staked_sorted_remote_peer = StakeSortedPeerSet::default();
        let mut last_peer_activity = std::collections::HashMap::new();

        let peer1 = Pubkey::new_unique();
        let peer2 = Pubkey::new_unique();
        let peer3 = Pubkey::new_unique();

        active_staked_sorted_remote_peer.insert(peer1, 100);
        active_staked_sorted_remote_peer.insert(peer2, 50);
        active_staked_sorted_remote_peer.insert(peer3, 10);

        // Sets all peers as recently used
        last_peer_activity.insert(peer1, now);
        last_peer_activity.insert(peer2, now);
        last_peer_activity.insert(peer3, now);

        let eviction_plan = strategy.plan_eviction(
            Instant::now(),
            &active_staked_sorted_remote_peer,
            &last_peer_activity,
            &Default::default(), // max connections to evict
            1,
        );
        // It should propose to evict the lowest staked peer
        assert_eq!(eviction_plan.len(), 1);
        assert!(eviction_plan.contains(&peer3));
    }
}<|MERGE_RESOLUTION|>--- conflicted
+++ resolved
@@ -459,7 +459,7 @@
     pub remote_peer: Pubkey,
 }
 
-#[derive(thiserror::Error, Debug)]
+#[derive(thiserror::Error, Debug, Clone)]
 pub enum SendTxError {
     #[error(transparent)]
     ConnectionError(#[from] ConnectionError),
@@ -650,54 +650,11 @@
 impl QuicTxSenderWorker {
     async fn send_tx(&mut self, tx: Bytes) -> Result<SentOk, SendTxError> {
         let t = Instant::now();
-<<<<<<< HEAD
-
-        for attempt in 1..=self.max_tx_attempt.get() {
-            let mut uni = self.connection.open_uni().await?;
-            let result = uni.write_all(&tx.wire).await.map_err(|e| match e {
-                WriteError::Stopped(var_int) => SendTxError::StreamStopped(var_int),
-                WriteError::ConnectionLost(connection_error) => {
-                    SendTxError::ConnectionError(connection_error)
-                }
-                WriteError::ClosedStream => SendTxError::StreamClosed,
-                WriteError::ZeroRttRejected => SendTxError::ZeroRttRejected,
-            });
-
-            if let Err(e) = result {
-                quic_send_attempts_inc(self.remote_peer, self.connection.remote_address(), "error");
-
-                if attempt == self.max_tx_attempt.get()
-                    || matches!(
-                        e,
-                        SendTxError::ZeroRttRejected | SendTxError::ConnectionError(_)
-                    )
-                {
-                    tracing::trace!(
-                        "Giving up sending transaction: {} to remote peer: {} after {} attempts: {:?}",
-                        tx_sig,
-                        remote_peer_identity,
-                        attempt,
-                        e
-                    );
-                    return Err(e);
-                }
-
-                tracing::trace!(
-                    "Failed to send transaction: {} to remote peer: {} on attempt {}/{}: {:?}",
-                    tx_sig,
-                    remote_peer_identity,
-                    attempt,
-                    self.max_tx_attempt,
-                    e
-                );
-                continue;
-=======
         let mut uni = self.connection.open_uni().await?;
         uni.write_all(&tx).await.map_err(|e| match e {
             WriteError::Stopped(var_int) => SendTxError::StreamStopped(var_int),
             WriteError::ConnectionLost(connection_error) => {
                 SendTxError::ConnectionError(connection_error)
->>>>>>> 31117026
             }
             WriteError::ClosedStream => SendTxError::StreamClosed,
             WriteError::ZeroRttRejected => SendTxError::ZeroRttRejected,
@@ -706,7 +663,6 @@
         let ok = SentOk { e2e_time };
         Ok(ok)
     }
-
     async fn process_tx(
         &mut self,
         tx: GatewayTransaction,
@@ -738,17 +694,14 @@
                 quic_send_attempts_inc(self.remote_peer, remote_addr, "success");
                 None
             }
-<<<<<<< HEAD
-            Err(send_err) => match send_err {
-                SendTxError::ConnectionError(connection_error) => {
-                    Err(TxSenderWorkerError::ConnectionLost(connection_error))
-=======
             Err(e) => {
                 quic_send_attempts_inc(self.remote_peer, remote_addr, "error");
                 if attempt >= self.max_tx_attempt.get() {
                     incr_quic_gw_worker_tx_process_cnt(self.remote_peer, "error");
                     let resp = GatewayTxFailed {
                         remote_peer_identity: self.remote_peer,
+                        remote_peer_addr: self.remote_peer_addr,
+                        failure_reason: e.clone(),
                         tx_sig,
                     };
                     tracing::warn!(
@@ -790,32 +743,8 @@
                         );
                         Some(TxSenderWorkerError::ZeroRttRejected)
                     }
->>>>>>> 31117026
                 }
-                SendTxError::StreamStopped(_) | SendTxError::StreamClosed => {
-                    tracing::trace!(
-                        "Stream stopped or closed for tx: {} to remote peer: {}",
-                        tx_sig,
-                        self.remote_peer
-                    );
-                    let resp = GatewayTxFailed {
-                        remote_peer_identity: self.remote_peer,
-                        remote_peer_addr: self.remote_peer_addr,
-                        tx_sig,
-                        failure_reason: send_err,
-                    };
-                    let _ = self.output_tx.send(GatewayResponse::TxFailed(resp));
-                    Ok(())
-                }
-                SendTxError::ZeroRttRejected => {
-                    tracing::warn!(
-                        "0-RTT rejected by remote peer: {} for tx: {}",
-                        self.remote_peer,
-                        tx_sig
-                    );
-                    Err(TxSenderWorkerError::ZeroRttRejected)
-                }
-            },
+            }
         }
     }
 
@@ -1451,7 +1380,6 @@
                     .tx_worker_task_meta_map
                     .remove(&id)
                     .expect("tx worker meta");
-
                 self.active_staked_sorted_remote_peer
                     .remove(&remote_peer_identity);
                 self.remote_peer_addr_watcher.forget(remote_peer_identity);
@@ -1473,10 +1401,6 @@
                     is_evicted_conn
                 );
 
-                while let Ok(tx) = worker_completed.rx.try_recv() {
-                    // Add to pending_tx so it gets rescued below
-                    worker_completed.pending_tx.push_back(tx);
-                }
                 // It's possible that the worker failed while having pending transactions.
                 // We need to "rescue" those transactions if any and if the worker didn't fail due to fatal errors.
 
