# Changelog

All notable changes to this project will be documented in this file.

The format is based on [Keep a Changelog](https://keepachangelog.com/en/1.0.0/),
and this project adheres to [Semantic Versioning](https://semver.org/spec/v2.0.0.html).

**Note:** Version 0 of Semantic Versioning is handled differently from version 1 and above.
The minor version will be incremented upon a breaking change and the patch version will be incremented for features.

## [Unreleased]

### Breaking Changes

### Features

### Fixes

## [11.0.0]

### Breaking Changes

- Modified transaction payload structure:
  - Changed base transaction message format
  - Updated protobuf definitions for compatibility
  - Modified legacy payload handling

### Features

- Implemented a comprehensive dual-format transaction system:
  - Legacy format support with base58/base64 encoding options
  - New structured format with enhanced configuration capabilities
  - Automatic format detection and graceful degradation
- Added feature flag system for negotiating capabilities with gateway servers
- Enhanced gRPC connection stability:
  - Improved error handling for disconnections
  - Better detection of problematic connections
  - Added feature flag negotiation with graceful fallback
- Improved empty message handling to prevent protocol errors
- Added comprehensive configuration support:
  - Transaction encoding configuration
  - Extended transaction validation options
  - Support for blocklist PDAs

### Fixes

<<<<<<< HEAD
## [10.7.0]
=======
- Fixed encoding/decoding edge cases in transaction handling
- Improved feature flag compatibility detection
- Enhanced transaction validation reliability
- Fixed connection stability issues

## [10.6.0]
>>>>>>> 0387fa17

### Features
- Added support for block leaders from yellowstone-blocklist smart contract
- Refactor `cluster_tpu_info.rs` and `grpc_geyser.rs`
- Added SelectLeaders struct to handle blocking tpus

### Fixes
- Added tests for blocklist
- Added tests for ClusterTpuInfo
- Fix on QuicClient

## [10.6.0]
- Added 'IdentityFlusherWaitGroup' struct which function is to control when an identity is updated in Jet.
- Added reset_identity method in RPC.
- Added flush transactions while updating identity.
- Added shutdown connection with Jet-Gateway while updating identity.

### Fixes

- Refactor `SendTransactionsPool`, `SendTransactionsPoolTask`, `RootedTransactions`, `QuicClient`, `ClusterTpuInfo`, `BlockhasQueue`
- Added integration test for `SendTransactionsPool`, `IdentityFlusherWaitGroup` and `RpcServer`.

## [10.5.0]

### Features

- Added `leader_rtt` histogram metric which obseve round-trip-time between jet and remote leader.
- Added `leader_mtu` gauge metric which tracks the each leader connection MTU.
- Added `send_transaction_attempt` counter metrics which count every send attempt (sucessful or failed) to a leader.
- Added `send_transaction_e2e_latency` histogram metrics which measure to end-to-end time it takes from opening a uni-stream sending a transaction and waiting for a acks.

### Fixes

- Added `finish` and `stopped` call in `quic_solana::QuicClientsend_buffer_using_conn` to properly awaits acks making sure transaction are truely handled by
  a remote validator.

## [10.4.0]

### Features

- Updated solana SDK dependencies to 2.1.11 to support version `>=4.1.1` of Dragonsmouth gRPC endpoints.
- Imported `gentx` util to test jet instance.

### Fixes

- Fixes hanging issue during SIGINT shutdown in: `yellowstone_jet::cluster_tpu_info::update_leader_schedule`, `yellowstone-jet::cluster_tpu_info::update_cluster_nodes`, `yellowstone_jet::stake::update_stake`.
- Specifying `keypair` in identity configuration without `expected` caused invalid stake-based message per 100ms calculation (#[5](https://github.com/rpcpool/yellowstone-jet/pull/5))

## [10.3.1]

### Fixes

- In jet, when calling `send_transaction` we now ignore corrupted payload instead of crashing (#[139](https://github.com/rpcpool/solana-yellowstone-jet/pull/139)).

## [10.3.0]

### Features

feat: added consumer/publisher connected status metrics ([#128](https://github.com/rpcpool/solana-yellowstone-jet/pull/124))

## [10.2.4]

### Fixes

- Patch fix transaction size by @leafaar in ([#124](https://github.com/rpcpool/solana-yellowstone-jet/pull/124))

## [10.2.3]

### Fixes

- fix high cardinality metric by @Fatima-yo in ([#122](https://github.com/rpcpool/solana-yellowstone-jet/pull/122))

## [10.2.2]

### Fixes

- Put back `crypto.alpn_protocols = vec![ALPN_TPU_PROTOCOL_ID.to_vec()]` in `quic_solana.rs`;

## [10.2.1] (BROKEN)

### Features

- Added metrics to track send payload to jet instance latency (#[117](https://github.com/rpcpool/solana-yellowstone-jet/pull/117))

## [10.2.0] (BROKEN)

### Features

- Added `ConnectionCacheIdentity` to manage the `ConnectionCache`'s `Identity` separatly

### Fixes

- Refactor Quin client
- Added integration test for `ConnectionCache` and `ConnectionCacheIdentity`.
- Fixes the expected identity bug where the jet-gateway client would crash because initially the random identity set wouldn't match the expected one.

### Breaking

## [10.1.0]

### Features

- Added `/publisherList` endpoint for admin interface ([#93](https://github.com/rpcpool/solana-yellowstone-jet/pull/83))
- Added `/auth` endpoint for authenticating pubkey ([#90](https://github.com/rpcpool/solana-yellowstone-jet/pull/90))
- optional pubkey authentication when subscribing ([#85](https://github.com/rpcpool/solana-yellowstone-jet/pull/85))
- prometheus metrics for consumers ([#84](https://github.com/rpcpool/solana-yellowstone-jet/pull/84))
- Added `/subscriberList` endpoint for admin interface ([#83](https://github.com/rpcpool/solana-yellowstone-jet/pull/83))

### Fixes

- Fixes high cardinality metrics ([#81](https://github.com/rpcpool/solana-yellowstone-jet/pull/81))

## [10.0.0]

### Breaking

- proto: add ping/pong message to jet publish/subscribe ([#75](https://github.com/rpcpool/solana-yellowstone-jet/pull/75))

## [9.0.2]

### Features

- metrics: set active gateway in jet ([#69](https://github.com/rpcpool/solana-yellowstone-jet/pull/69))

### Fixes

- grpc: fix TLS/certs connection ([#68](https://github.com/rpcpool/solana-yellowstone-jet/pull/68))

## [9.0.1]

### Fixes

- etcd: fix cancelation of watch client ([#66](https://github.com/rpcpool/solana-yellowstone-jet/pull/66))

## [9.0.0]

### Features

- solana: update to 2.0 ([#64](https://github.com/rpcpool/solana-yellowstone-jet/pull/64))
- rust: bump to 1.82.0 ([#64](https://github.com/rpcpool/solana-yellowstone-jet/pull/64))
- config: remove option leader_schedule_commitment ([#65](https://github.com/rpcpool/solana-yellowstone-jet/pull/65))

### Fixes

- gateway: fix TLS connections ([#64](https://github.com/rpcpool/solana-yellowstone-jet/pull/64))

## [8.3.0]

### Features

- jet: support blocklist from the config ([#59](https://github.com/rpcpool/solana-yellowstone-jet/pull/59))

## [8.2.1]

### Fixes

- quic: remove not required quic stream call ([#57](https://github.com/rpcpool/solana-yellowstone-jet/pull/57))
- grpc: increase max decode message size ([#62](https://github.com/rpcpool/solana-yellowstone-jet/pull/62))

## [8.2.0+solana.1.18.17]

### Features

- gateway: support env variables for listen addresses ([#52](https://github.com/rpcpool/solana-yellowstone-jet/pull/52) [#56](https://github.com/rpcpool/solana-yellowstone-jet/pull/56))
- gateway: add go_package to proto ([#54](https://github.com/rpcpool/solana-yellowstone-jet/pull/54))

## [8.0.0+solana.1.18.17]

### Features

- metrics: add gRPC to lewis ([#47](https://github.com/rpcpool/solana-yellowstone-jet/pull/47))
- gateway: remove kafka ([#48](https://github.com/rpcpool/solana-yellowstone-jet/pull/48))

## [7.0.0+solana.1.18.17]

## Features

- jet-proxy-kafka: acquire lock in `etcd` ([#46](https://github.com/rpcpool/solana-yellowstone-jet/pull/46))

## [6.0.2+solana.1.18.17]

### Features

- fix sanitize error rpc server response ([#42](https://github.com/rpcpool/solana-yellowstone-jet/pull/42))

## [6.0.1+solana.1.18.17]

### Features

- exclude duplicated extra tpu forward ([#41](https://github.com/rpcpool/solana-yellowstone-jet/pull/41))

## [6.0.0+solana.1.18.17]

### Features

- update solana to 1.18.17 ([#38](https://github.com/rpcpool/solana-yellowstone-jet/pull/38))
- add extra_tpu_forward support ([#39](https://github.com/rpcpool/solana-yellowstone-jet/pull/39))
- allow to load keypair from config ([#40](https://github.com/rpcpool/solana-yellowstone-jet/pull/40))

## [5.0.0+solana.1.17.33] - 2024-06-02

### Features

- add jet-proxy-kafka ([#35](https://github.com/rpcpool/solana-yellowstone-jet/pull/35))

## [4.0.0+solana.1.17.33] - 2024-05-22

### Features

- add stake info to metrics ([#33](https://github.com/rpcpool/solana-yellowstone-jet/pull/33))
- add logs to rpc uri middleware ([#34](https://github.com/rpcpool/solana-yellowstone-jet/pull/34))

### Breaking

- deserialize time in config with humantime ([#32](https://github.com/rpcpool/solana-yellowstone-jet/pull/32))

## [3.0.0+solana.1.17.33] - 2024-05-15

### Features

- update solana to 1.17.33 (change default pool size) ([#23](https://github.com/rpcpool/solana-yellowstone-jet/pull/23))
- add `quic.send_timeout` (default 10s) ([#25](https://github.com/rpcpool/solana-yellowstone-jet/pull/25))
- get connection based on number of streams in progress ([#26](https://github.com/rpcpool/solana-yellowstone-jet/pull/26))
- add `skip_sanitize` support ([#28](https://github.com/rpcpool/solana-yellowstone-jet/pull/28))
- add tx to tpu metric ([#29](https://github.com/rpcpool/solana-yellowstone-jet/pull/29))
- add identity check to health endpoint ([#30](https://github.com/rpcpool/solana-yellowstone-jet/pull/30))
- support patched gCN instead of port offset ([#31](https://github.com/rpcpool/solana-yellowstone-jet/pull/31))

### Fixes

- use `deny_unknown_fields` in the config ([#21](https://github.com/rpcpool/solana-yellowstone-jet/pull/21))
- change default value of `quic.send_retry_count` to `1` ([#24](https://github.com/rpcpool/solana-yellowstone-jet/pull/24))

## [2.0.0+solana.1.17.31] - 2024-05-02

### Features

- use jsonrpsee instead of jsonrpc-core ([#16](https://github.com/rpcpool/solana-yellowstone-jet/pull/16))
- proxy simulate and sanitize to rpc ([#17](https://github.com/rpcpool/solana-yellowstone-jet/pull/17))
- add expected identity to config ([#18](https://github.com/rpcpool/solana-yellowstone-jet/pull/18))
- add relay only mode option to config ([#19](https://github.com/rpcpool/solana-yellowstone-jet/pull/19))
- add gRPC reconnect logic ([#20](https://github.com/rpcpool/solana-yellowstone-jet/pull/20))

## [1.3.0+solana.1.17.25] - 2024-04-24

### Features

- add endpoint_port_range to config ([#15](https://github.com/rpcpool/solana-yellowstone-jet/pull/15))

## [1.2.0+solana.1.17.25] - 2024-04-19

### Features

- use lru for connection pools, more quic config options ([#12](https://github.com/rpcpool/solana-yellowstone-jet/pull/12))
- add more metrics to prometheus ([#14](https://github.com/rpcpool/solana-yellowstone-jet/pull/14))

## [1.1.0+solana.1.17.25] - 2024-04-19

### Features

- add more quic options to config ([#8](https://github.com/rpcpool/solana-yellowstone-jet/pull/8))
- do not retry quic timeout error ([#9](https://github.com/rpcpool/solana-yellowstone-jet/pull/9))
- remove warming task ([#10](https://github.com/rpcpool/solana-yellowstone-jet/pull/10))
- add admin interface to cli ([#11](https://github.com/rpcpool/solana-yellowstone-jet/pull/11))

## [1.0.1+solana.1.17.25] - 2024-04-16

### Features

- validate gRPC version on connect ([#7](https://github.com/rpcpool/solana-yellowstone-jet/pull/7))
- solana: update to 1.17.31 ([#7](https://github.com/rpcpool/solana-yellowstone-jet/pull/7))

## [1.0.0+solana.1.17.25] - 2024-04-16

Init<|MERGE_RESOLUTION|>--- conflicted
+++ resolved
@@ -44,28 +44,27 @@
 
 ### Fixes
 
-<<<<<<< HEAD
-## [10.7.0]
-=======
 - Fixed encoding/decoding edge cases in transaction handling
 - Improved feature flag compatibility detection
 - Enhanced transaction validation reliability
 - Fixed connection stability issues
 
-## [10.6.0]
->>>>>>> 0387fa17
-
-### Features
+## [10.7.0]
+
+### Features
+
 - Added support for block leaders from yellowstone-blocklist smart contract
 - Refactor `cluster_tpu_info.rs` and `grpc_geyser.rs`
 - Added SelectLeaders struct to handle blocking tpus
 
 ### Fixes
+
 - Added tests for blocklist
 - Added tests for ClusterTpuInfo
 - Fix on QuicClient
 
 ## [10.6.0]
+
 - Added 'IdentityFlusherWaitGroup' struct which function is to control when an identity is updated in Jet.
 - Added reset_identity method in RPC.
 - Added flush transactions while updating identity.
