--- conflicted
+++ resolved
@@ -10,7 +10,8 @@
 
 ## [Unreleased]
 
-<<<<<<< HEAD
+## [14.3.0]
+
 - Improved leader schedule and slot tracking by using `FirstShredReceived` events, resulting in 350-400ms faster TPU routing.
 - Refactored `grpc_geyser.rs `for better code clarity and testability.
 - Separated slot updates and block metadata into distinct types and channels for improved performance and maintainability.
@@ -18,11 +19,10 @@
 - Internal: Renamed config `primary_grpc` and `secondary_grpc` to a single `grpc` field. `primary_grpc` is still supported for backward compatibility.
 - Minor internal renames and refactoring to clarify slot/block handling.
 - No breaking changes to public APIs.
-=======
+
 ## [14.2.0]
 
 - Introduce connection prediction in quic-gateway to proactively identify potential leaders before forwarding transaction demands
->>>>>>> 15ead013
 
 ## [14.1.0]
 
