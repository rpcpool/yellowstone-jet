# Changelog

All notable changes to this project will be documented in this file.

The format is based on [Keep a Changelog](https://keepachangelog.com/en/1.0.0/),
and this project adheres to [Semantic Versioning](https://semver.org/spec/v2.0.0.html).

**Note:** Version 0 of Semantic Versioning is handled differently from version 1 and above.
The minor version will be incremented upon a breaking change and the patch version will be incremented for features.

## [Unreleased]

### Breaking Changes

### Features

### Fixes

## [11.1.2]

<<<<<<< HEAD
### Features
- Added support to block transaction signed by a banned account. 
- Created file `blocking_services.rs` to store all logic related to blocking

### Fixes
- Added tests for `BannedSigners`
=======
### Fixes

- Added stake-based max_streams formula when creating QUIC connection in `QuicPool` so max stream per connection is
derived from current stake weight.
- Remove custom max_stream from configuration options, it should stay dynamic and computed based off validator stake.
>>>>>>> b7db878b

## [11.1.1]

### Fixes

- Added missing `LEADER_MTU` metrics registration
- Added missing `LEADER_RTT` metrics registration
- Added missing `SEND_TRANSACTION_E2E_LATENCY` metrics registration
- Added missing `SEND_TRANSACTION_ATTEMPT` metrics registration
- Added missing `GATEWAY_CONNECTED` metric upodate on disconnection logic

## [11.1.0]

### Features

- Added support for block leaders from yellowstone-blocklist smart contract
- Refactor `cluster_tpu_info.rs` and `grpc_geyser.rs`
- Added SelectLeaders struct to handle blocking tpus

### Fixes

- Added tests for blocklist
- Added tests for ClusterTpuInfo
- Fix on QuicClient

## [11.0.0]

### Breaking Changes

- Modified transaction payload structure:
  - Changed base transaction message format
  - Updated protobuf definitions for compatibility
  - Modified legacy payload handling

### Features

- Implemented a comprehensive dual-format transaction system:
  - Legacy format support with base58/base64 encoding options
  - New structured format with enhanced configuration capabilities
  - Automatic format detection and graceful degradation
- Added feature flag system for negotiating capabilities with gateway servers
- Enhanced gRPC connection stability:
  - Improved error handling for disconnections
  - Better detection of problematic connections
  - Added feature flag negotiation with graceful fallback
- Improved empty message handling to prevent protocol errors
- Added comprehensive configuration support:
  - Transaction encoding configuration
  - Extended transaction validation options
  - Support for blocklist PDAs

### Fixes

- Fixed encoding/decoding edge cases in transaction handling
- Improved feature flag compatibility detection
- Enhanced transaction validation reliability
- Fixed connection stability issues

## [10.6.0]

- Added 'IdentityFlusherWaitGroup' struct which function is to control when an identity is updated in Jet.
- Added reset_identity method in RPC.
- Added flush transactions while updating identity.
- Added shutdown connection with Jet-Gateway while updating identity.

### Fixes

- Refactor `SendTransactionsPool`, `SendTransactionsPoolTask`, `RootedTransactions`, `QuicClient`, `ClusterTpuInfo`, `BlockhasQueue`
- Added integration test for `SendTransactionsPool`, `IdentityFlusherWaitGroup` and `RpcServer`.

## [10.5.0]

### Features

- Added `leader_rtt` histogram metric which obseve round-trip-time between jet and remote leader.
- Added `leader_mtu` gauge metric which tracks the each leader connection MTU.
- Added `send_transaction_attempt` counter metrics which count every send attempt (sucessful or failed) to a leader.
- Added `send_transaction_e2e_latency` histogram metrics which measure to end-to-end time it takes from opening a uni-stream sending a transaction and waiting for a acks.

### Fixes

- Added `finish` and `stopped` call in `quic_solana::QuicClientsend_buffer_using_conn` to properly awaits acks making sure transaction are truely handled by
  a remote validator.

## [10.4.0]

### Features

- Updated solana SDK dependencies to 2.1.11 to support version `>=4.1.1` of Dragonsmouth gRPC endpoints.
- Imported `gentx` util to test jet instance.

### Fixes

- Fixes hanging issue during SIGINT shutdown in: `yellowstone_jet::cluster_tpu_info::update_leader_schedule`, `yellowstone-jet::cluster_tpu_info::update_cluster_nodes`, `yellowstone_jet::stake::update_stake`.
- Specifying `keypair` in identity configuration without `expected` caused invalid stake-based message per 100ms calculation (#[5](https://github.com/rpcpool/yellowstone-jet/pull/5))

## [10.3.1]

### Fixes

- In jet, when calling `send_transaction` we now ignore corrupted payload instead of crashing (#[139](https://github.com/rpcpool/solana-yellowstone-jet/pull/139)).

## [10.3.0]

### Features

feat: added consumer/publisher connected status metrics ([#128](https://github.com/rpcpool/solana-yellowstone-jet/pull/124))

## [10.2.4]

### Fixes

- Patch fix transaction size by @leafaar in ([#124](https://github.com/rpcpool/solana-yellowstone-jet/pull/124))

## [10.2.3]

### Fixes

- fix high cardinality metric by @Fatima-yo in ([#122](https://github.com/rpcpool/solana-yellowstone-jet/pull/122))

## [10.2.2]

### Fixes

- Put back `crypto.alpn_protocols = vec![ALPN_TPU_PROTOCOL_ID.to_vec()]` in `quic_solana.rs`;

## [10.2.1] (BROKEN)

### Features

- Added metrics to track send payload to jet instance latency (#[117](https://github.com/rpcpool/solana-yellowstone-jet/pull/117))

## [10.2.0] (BROKEN)

### Features

- Added `ConnectionCacheIdentity` to manage the `ConnectionCache`'s `Identity` separatly

### Fixes

- Refactor Quin client
- Added integration test for `ConnectionCache` and `ConnectionCacheIdentity`.
- Fixes the expected identity bug where the jet-gateway client would crash because initially the random identity set wouldn't match the expected one.

### Breaking

## [10.1.0]

### Features

- Added `/publisherList` endpoint for admin interface ([#93](https://github.com/rpcpool/solana-yellowstone-jet/pull/83))
- Added `/auth` endpoint for authenticating pubkey ([#90](https://github.com/rpcpool/solana-yellowstone-jet/pull/90))
- optional pubkey authentication when subscribing ([#85](https://github.com/rpcpool/solana-yellowstone-jet/pull/85))
- prometheus metrics for consumers ([#84](https://github.com/rpcpool/solana-yellowstone-jet/pull/84))
- Added `/subscriberList` endpoint for admin interface ([#83](https://github.com/rpcpool/solana-yellowstone-jet/pull/83))

### Fixes

- Fixes high cardinality metrics ([#81](https://github.com/rpcpool/solana-yellowstone-jet/pull/81))

## [10.0.0]

### Breaking

- proto: add ping/pong message to jet publish/subscribe ([#75](https://github.com/rpcpool/solana-yellowstone-jet/pull/75))

## [9.0.2]

### Features

- metrics: set active gateway in jet ([#69](https://github.com/rpcpool/solana-yellowstone-jet/pull/69))

### Fixes

- grpc: fix TLS/certs connection ([#68](https://github.com/rpcpool/solana-yellowstone-jet/pull/68))

## [9.0.1]

### Fixes

- etcd: fix cancelation of watch client ([#66](https://github.com/rpcpool/solana-yellowstone-jet/pull/66))

## [9.0.0]

### Features

- solana: update to 2.0 ([#64](https://github.com/rpcpool/solana-yellowstone-jet/pull/64))
- rust: bump to 1.82.0 ([#64](https://github.com/rpcpool/solana-yellowstone-jet/pull/64))
- config: remove option leader_schedule_commitment ([#65](https://github.com/rpcpool/solana-yellowstone-jet/pull/65))

### Fixes

- gateway: fix TLS connections ([#64](https://github.com/rpcpool/solana-yellowstone-jet/pull/64))

## [8.3.0]

### Features

- jet: support blocklist from the config ([#59](https://github.com/rpcpool/solana-yellowstone-jet/pull/59))

## [8.2.1]

### Fixes

- quic: remove not required quic stream call ([#57](https://github.com/rpcpool/solana-yellowstone-jet/pull/57))
- grpc: increase max decode message size ([#62](https://github.com/rpcpool/solana-yellowstone-jet/pull/62))

## [8.2.0+solana.1.18.17]

### Features

- gateway: support env variables for listen addresses ([#52](https://github.com/rpcpool/solana-yellowstone-jet/pull/52) [#56](https://github.com/rpcpool/solana-yellowstone-jet/pull/56))
- gateway: add go_package to proto ([#54](https://github.com/rpcpool/solana-yellowstone-jet/pull/54))

## [8.0.0+solana.1.18.17]

### Features

- metrics: add gRPC to lewis ([#47](https://github.com/rpcpool/solana-yellowstone-jet/pull/47))
- gateway: remove kafka ([#48](https://github.com/rpcpool/solana-yellowstone-jet/pull/48))

## [7.0.0+solana.1.18.17]

## Features

- jet-proxy-kafka: acquire lock in `etcd` ([#46](https://github.com/rpcpool/solana-yellowstone-jet/pull/46))

## [6.0.2+solana.1.18.17]

### Features

- fix sanitize error rpc server response ([#42](https://github.com/rpcpool/solana-yellowstone-jet/pull/42))

## [6.0.1+solana.1.18.17]

### Features

- exclude duplicated extra tpu forward ([#41](https://github.com/rpcpool/solana-yellowstone-jet/pull/41))

## [6.0.0+solana.1.18.17]

### Features

- update solana to 1.18.17 ([#38](https://github.com/rpcpool/solana-yellowstone-jet/pull/38))
- add extra_tpu_forward support ([#39](https://github.com/rpcpool/solana-yellowstone-jet/pull/39))
- allow to load keypair from config ([#40](https://github.com/rpcpool/solana-yellowstone-jet/pull/40))

## [5.0.0+solana.1.17.33] - 2024-06-02

### Features

- add jet-proxy-kafka ([#35](https://github.com/rpcpool/solana-yellowstone-jet/pull/35))

## [4.0.0+solana.1.17.33] - 2024-05-22

### Features

- add stake info to metrics ([#33](https://github.com/rpcpool/solana-yellowstone-jet/pull/33))
- add logs to rpc uri middleware ([#34](https://github.com/rpcpool/solana-yellowstone-jet/pull/34))

### Breaking

- deserialize time in config with humantime ([#32](https://github.com/rpcpool/solana-yellowstone-jet/pull/32))

## [3.0.0+solana.1.17.33] - 2024-05-15

### Features

- update solana to 1.17.33 (change default pool size) ([#23](https://github.com/rpcpool/solana-yellowstone-jet/pull/23))
- add `quic.send_timeout` (default 10s) ([#25](https://github.com/rpcpool/solana-yellowstone-jet/pull/25))
- get connection based on number of streams in progress ([#26](https://github.com/rpcpool/solana-yellowstone-jet/pull/26))
- add `skip_sanitize` support ([#28](https://github.com/rpcpool/solana-yellowstone-jet/pull/28))
- add tx to tpu metric ([#29](https://github.com/rpcpool/solana-yellowstone-jet/pull/29))
- add identity check to health endpoint ([#30](https://github.com/rpcpool/solana-yellowstone-jet/pull/30))
- support patched gCN instead of port offset ([#31](https://github.com/rpcpool/solana-yellowstone-jet/pull/31))

### Fixes

- use `deny_unknown_fields` in the config ([#21](https://github.com/rpcpool/solana-yellowstone-jet/pull/21))
- change default value of `quic.send_retry_count` to `1` ([#24](https://github.com/rpcpool/solana-yellowstone-jet/pull/24))

## [2.0.0+solana.1.17.31] - 2024-05-02

### Features

- use jsonrpsee instead of jsonrpc-core ([#16](https://github.com/rpcpool/solana-yellowstone-jet/pull/16))
- proxy simulate and sanitize to rpc ([#17](https://github.com/rpcpool/solana-yellowstone-jet/pull/17))
- add expected identity to config ([#18](https://github.com/rpcpool/solana-yellowstone-jet/pull/18))
- add relay only mode option to config ([#19](https://github.com/rpcpool/solana-yellowstone-jet/pull/19))
- add gRPC reconnect logic ([#20](https://github.com/rpcpool/solana-yellowstone-jet/pull/20))

## [1.3.0+solana.1.17.25] - 2024-04-24

### Features

- add endpoint_port_range to config ([#15](https://github.com/rpcpool/solana-yellowstone-jet/pull/15))

## [1.2.0+solana.1.17.25] - 2024-04-19

### Features

- use lru for connection pools, more quic config options ([#12](https://github.com/rpcpool/solana-yellowstone-jet/pull/12))
- add more metrics to prometheus ([#14](https://github.com/rpcpool/solana-yellowstone-jet/pull/14))

## [1.1.0+solana.1.17.25] - 2024-04-19

### Features

- add more quic options to config ([#8](https://github.com/rpcpool/solana-yellowstone-jet/pull/8))
- do not retry quic timeout error ([#9](https://github.com/rpcpool/solana-yellowstone-jet/pull/9))
- remove warming task ([#10](https://github.com/rpcpool/solana-yellowstone-jet/pull/10))
- add admin interface to cli ([#11](https://github.com/rpcpool/solana-yellowstone-jet/pull/11))

## [1.0.1+solana.1.17.25] - 2024-04-16

### Features

- validate gRPC version on connect ([#7](https://github.com/rpcpool/solana-yellowstone-jet/pull/7))
- solana: update to 1.17.31 ([#7](https://github.com/rpcpool/solana-yellowstone-jet/pull/7))

## [1.0.0+solana.1.17.25] - 2024-04-16

Init<|MERGE_RESOLUTION|>--- conflicted
+++ resolved
@@ -16,22 +16,22 @@
 
 ### Fixes
 
-## [11.1.2]
-
-<<<<<<< HEAD
+## [11.2.0]
+
 ### Features
 - Added support to block transaction signed by a banned account. 
 - Created file `blocking_services.rs` to store all logic related to blocking
 
 ### Fixes
 - Added tests for `BannedSigners`
-=======
+
+## [11.1.2]
+
 ### Fixes
 
 - Added stake-based max_streams formula when creating QUIC connection in `QuicPool` so max stream per connection is
 derived from current stake weight.
 - Remove custom max_stream from configuration options, it should stay dynamic and computed based off validator stake.
->>>>>>> b7db878b
 
 ## [11.1.1]
 
